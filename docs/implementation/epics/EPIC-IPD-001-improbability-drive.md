# EPIC-IPD-001 — ImprobabilityDrive Enablement (/ask + NLU/Tagging)

**Objective.** Deliver the ImprobabilityDrive component (formerly PossibilityEngine) that parses free-form player input into a structured AskReport with IntentFrame(s) and AffordanceTags, enabling deterministic feasibility checks upstream and preserving current behavior behind feature flags.

**Owner.** NLU/Planner working group (planner/orchestrator maintainers, ontology/KB, observability, contracts).

**Key risks.** Tag ontology drift, inadequate disambiguation leading to unsafe or confusing plans, privacy/PII exposure in logs, and rollout regressions when enabling /ask and tagging.

**Linked assets.**
- [ARCH-AVA-001 — Action Validation Architecture](../../architecture/ARCH-AVA-001-action-validation-architecture.md)
- [Implementation Plan — ImprobabilityDrive](../improbability-drive-implementation.md)
- [EPIC-AVA-001 — Action Validation Pipeline Enablement](./EPIC-AVA-001-action-validation-architecture.md)
- AIDD governance: [DoR/DoD](../dor-dod-guide.md)
- ADR: [ADR-0005 — ImprobabilityDrive (/ask): contracts, flags, and rollout](../../adr/ADR-0005-improbabilitydrive-contracts-and-flags.md)

**Definition of Ready.** Stories satisfy cross-team DoR plus:
- Proposed contracts for AskReport/IntentFrame/AffordanceTags enumerated with versioning.
- Feature flags and rollback toggles defined (defaults off), including metrics/logging expectations.
- NLU baseline, ontology scope, and KB data sources identified with privacy review initiated.

**Definition of Done.**
- Contracts, prompts, and flags merged and linked here; architecture references updated if needed.
- Quality gates (format, lint, type, test) run green with new assets included. Docs-only edits may skip code gates per AGENTS.md.
- Observability updates documented (structured logs, counters) and ActivityLog integration points identified.
- Smoke runbook: [Validation Runbook — STORY-IPD-001A](../../smoke/validation-runbook-ipd-001a.md)

---

## Current decisions

- 2025-09-20: Defer external NLP libraries (e.g., spaCy). Proceed with deterministic rule-based NLU and KB lookups in Phases 2–3. Any future evaluation remains parked behind a disabled flag and will require benchmarks, privacy review, and an ADR.

---

> Branch scope note: The `ADR-for-EPIC-IPD-001` branch is documentation-only (ADR + epic/stories/runbook). Source changes for `/ask` and NLU will land in Story B/C branches.

## Stories

### Status snapshot (as of 2025-09-25)

**Status Overview (2025-09-25):**

- **Done:**  
    - Story A — Contracts & Flags (models, JSON artifact, tests, flags)  
    - Story B — /ask Handler (handler, gating, metrics/logs, tests)  
    - Story C — NLU/Tagging Baseline (rule-based parser, golden fixtures)  
    - Story D — KB Adapter (read-only; adapter, cache, limits, tests)

- **Partially Done (not properly initiated):**  
    - Story E — Ontology Mgmt (schemas, seed, docs; validator extension pending)  
    - Story F — Logging/Metrics/ActivityLog (metrics/logs implemented; ActivityLog linkage pending)

- **Pending:**  
    - Story G — Planner Handoff  
    - Story H — Privacy/Redaction/Safety  
    - Story I — Operational Rollout

### STORY-IPD-001A — Contracts and feature flag scaffolding
Story doc: [/docs/implementation/stories/STORY-IPD-001A-contracts-and-flags.md](/docs/implementation/stories/STORY-IPD-001A-contracts-and-flags.md)
*Epic linkage:* Establishes AskReport/IntentFrame contracts and flags for phased rollout.

Status: In Progress

- Summary. Introduce canonical Pydantic v2 models for AskReport, IntentFrame, and AffordanceTags with serialization helpers and adapters as needed.
- Acceptance criteria.
  - New models align with ARCH-AVA-001 data contracts and pass round-trip serialization tests.
  - Feature flags `features.improbability_drive` and `features.ask` default to false.
  - Contract versioning documented (semver-like), with converters for any legacy planner inputs.
- Tasks.
  - [x] `TASK-IPD-SCHEMA-01` — Implement AskReport/IntentFrame/AffordanceTags models and JSON helpers.
<<<<<<< HEAD
  - [ ] `TASK-IPD-FLAGS-02` — Extend config.toml and config dataclass with `features.improbability_drive`, `features.ask` (default off) and docs. (Dev config currently enabled; document exception or flip defaults.)
  - [x] `TASK-IPD-TEST-03` — Add round-trip tests using deterministic fixtures.
  - [x] `TASK-IPD-CONTRACT-05` — Add Ask JSON contract artifact under `contracts/ask/v1/` and wire to validation script.
=======
  - [x] `TASK-IPD-FLAGS-02` — Extend config.toml and config dataclass with `features.improbability_drive`, `features.ask` (default off) and docs.
  - [x] `TASK-IPD-TEST-03` — Add round-trip tests using deterministic fixtures.
>>>>>>> f45cff32
- DoR.
  - Contract change proposal reviewed with planner maintainers.
  - Test plan outlines identity fixtures and error handling.
- DoD.
  - Conversion tests committed with golden outputs.
  - Flag documentation updated in feature flag guide.

### STORY-IPD-001B — /ask command handler and responder
Story doc: [/docs/implementation/stories/STORY-IPD-001B-ask-handler.md](/docs/implementation/stories/STORY-IPD-001B-ask-handler.md)
*Epic linkage:* Wires entry point to emit AskReport while preserving existing flows.

Status: Implemented

- Summary. Add `/ask` handler using registry decorators and responder abstraction; when enabled, constructs AskReport using NLU/tagging scaffold and emits structured logs/metrics.
- Acceptance criteria.
  - `/ask` available behind `features.ask` and `features.improbability_drive`.
  - On success, returns a concise textual summary and emits AskReport-shaped data for observability; full persistence/linkage is deferred to Story F/ActivityLog.
  - On disable, no behavior change to existing commands.
- Tasks.
  - [x] `TASK-IPD-HANDLER-04` — Implement `/ask` handler with config gating and responder usage.
  - [x] `TASK-IPD-OBS-05` — Add structured logs and counters (e.g., `ask.received`, `ask.ask_report.emitted`).
  - [x] `TASK-IPD-TEST-06` — Web CLI and Discord tests for enabled/disabled behavior.
- DoR.
  - Command name/UX reviewed; strings added to prompts/localization if needed.
- DoD.
  - Tests confirm flag gating and output consistency.

### STORY-IPD-001C — NLU and tagging scaffold (rule-based baseline)
Story doc: [/docs/implementation/stories/STORY-IPD-001C-nlu-tagging-baseline.md](/docs/implementation/stories/STORY-IPD-001C-nlu-tagging-baseline.md)
*Epic linkage:* Minimal, deterministic NLU to bootstrap IntentFrame + tags without ML dependencies.

Status: Implemented

- Summary. Implement a rule-based parser for action, actor, object/target refs, plus AffordanceTags extraction from a small ontology; include entity normalization hooks.
- Acceptance criteria.
  - Deterministic parsing with seeded examples; no network calls.
  - Tag extraction maps to ontology IDs; unrecognized tokens surfaced as `unknown:*` tags.
  - Unit tests cover varied phrasing and edge cases (empty/ambiguous).
- Tasks.
  - [x] `TASK-IPD-NLU-07` — Rule-based parser for IntentFrame fields.
  - [x] `TASK-IPD-TAGS-08` — AffordanceTags extractor with ontology lookups.
  - [x] `TASK-IPD-TEST-09` — Fixture-driven tests with golden outputs.
- DoR.
  - Ontology MVP defined; normalization rules agreed.
- DoD.
  - Parser/extractor documented with examples and limitations.

### STORY-IPD-001D — World Knowledge Base (KB) integration (read-only)
Story doc: [/docs/implementation/stories/STORY-IPD-001D-kb-integration.md](/docs/implementation/stories/STORY-IPD-001D-kb-integration.md)
*Epic linkage:* Disambiguates entities and tags using existing repos or KB.

Status: Implemented

- Summary. Add a read-only KB adapter leveraging existing repos to resolve entity references and suggest alternatives; cache common lookups.
- Acceptance criteria.
  - KB adapter functions return normalized IDs and candidate alternatives.
  - Deterministic resolution for seeded data; caches bounded and instrumentation added.
  - Timeouts and payload bounds are configurable with safe defaults.
- Tasks.
  - [x] `TASK-IPD-KB-10` — Implement KB adapter with repo-backed lookups.
  - [x] `TASK-IPD-CACHE-11` — Add caching with metrics for hit/miss.
  - [x] `TASK-IPD-TEST-12` — Unit tests for canonical entities and ambiguous cases.
- DoR.
  - Data fixtures prepared; timeout/bounds knobs defined.
- DoD.
  - Docs describe KB data sources and cache behavior.

### STORY-IPD-001E — Ontology management and versioning
Story doc: [/docs/implementation/stories/STORY-IPD-001E-ontology-management.md](/docs/implementation/stories/STORY-IPD-001E-ontology-management.md)
*Epic linkage:* Ensures AffordanceTags are governed and evolvable.

Status: In Progress

- Summary. Define ontology files under `prompts/` or `contracts/` with versioning, validation script, and governance.
- Acceptance criteria.
  - Ontology schema and linter in place; changes validated via CI script (`scripts/validate_prompts_and_contracts.py`).
  - Tags referenced by NLU and planner documented with migration guidance.
- Tasks.
  - [x] `TASK-IPD-ONTO-13` — Author ontology schema and seed ontology.
  - [ ] `TASK-IPD-VALIDATE-14` — Extend validation script to include ontology checks.
  - [x] `TASK-IPD-DOCS-15` — Author ontology guide under docs/architecture or docs/dev.
- DoR.
  - Stakeholders aligned on taxonomy scope.
- DoD.
  - CI runs ontology validation; docs linked here.

### STORY-IPD-001F — Logging, metrics, and ActivityLog linkage
Story doc: [/docs/implementation/stories/STORY-IPD-001F-logging-and-metrics.md](/docs/implementation/stories/STORY-IPD-001F-logging-and-metrics.md)
*Epic linkage:* Observability aligned with defensibility requirements.

Status: In Progress

- Summary. Standardize logs and counters for /ask and tagging; integrate with ActivityLog when Phase 6 assets exist.
- Acceptance criteria.
  - Structured logs: initiated/completed and rejection reasons; counters like `ask.received`, `ask.failed`, `ask.tags.count`, `kb.lookup.hit/miss`.
  - ActivityLog story linkage mirrors AVA phase 6 patterns; tests assert metric increments.
- Tasks.
  - [x] `TASK-IPD-LOG-16` — Add structured logging via repo helpers.
  - [x] `TASK-IPD-METRIC-17` — Add counters and reset/get helpers in tests.
  - [ ] `TASK-IPD-ACTLOG-18` — Wire ActivityLog entries when feature enabled.
- DoR.
  - Observability acceptance criteria reviewed.
- DoD.
  - Logging guide references new events and owners.

### STORY-IPD-001G — Planner integration handoff (AskReport → Plan)
Story doc: [/docs/implementation/stories/STORY-IPD-001G-planner-handoff.md](/docs/implementation/stories/STORY-IPD-001G-planner-handoff.md)
*Epic linkage:* Connects AskReport output to existing planner path behind flags.

Status: Planned

- Summary. When enabled, planner accepts AskReport; otherwise use existing inputs. Add adapters and parity tests.
- Acceptance criteria.
  - Adapter maps AskReport to current planner inputs with no behavioral regressions.
  - Feature flag gates the new path; preview/apply parity tests pass.
- Tasks.
  - [ ] `TASK-IPD-ADAPT-19` — Implement AskReport → planner adapter.
  - [ ] `TASK-IPD-INTEG-20` — Integration tests around roll/check/attack intents.
- DoR.
  - Test fixtures prepared.
- DoD.
  - Zero-diff confirmed in preview output.

### STORY-IPD-001H — Privacy, redaction, and safety
Story doc: [/docs/implementation/stories/STORY-IPD-001H-privacy-and-safety.md](/docs/implementation/stories/STORY-IPD-001H-privacy-and-safety.md)
*Epic linkage:* Ensures safe handling of user text.

Status: Planned

- Summary. Implement PI/PII redaction for logs, bounded context windows, and configurable retention.
- Acceptance criteria.
  - Redaction in logs enabled by default; opt-out documented.
  - Size/time limits configurable; violations logged and rejected safely.
- Tasks.
  - [ ] `TASK-IPD-PRIV-21` — Redaction filters for logs and AskReport persistence.
  - [ ] `TASK-IPD-LIMITS-22` — Enforce input size/time bounds with metrics.
  - [ ] `TASK-IPD-TEST-23` — Tests for redaction and bounds.

### STORY-IPD-001I — Operational hardening and rollout
Story doc: [/docs/implementation/stories/STORY-IPD-001I-operational-rollout.md](/docs/implementation/stories/STORY-IPD-001I-operational-rollout.md)

Status: Planned

---

## Configuration and flags (explicit)

Target Settings fields in `src/Adventorator/config.py` (defaults preserve current behavior):

- `features_improbability_drive: bool = False`
- `features_ask: bool = False`
- `features_ask_nlu_rule_based: bool = True`
- `features_ask_kb_lookup: bool = False`
- `features_ask_planner_handoff: bool = False`
- `features_ask_nlu_debug: bool = False` (developer-only ephemeral debug output)

TOML mapping in `_toml_settings_source()`:

- Top-level toggles under `[features]`:
  - `improbability_drive = false`
  - `ask = false`
- Optional sub-flags under `[features.ask]` (mirrors existing nested retrieval config):
  - `nlu_rule_based = true`
  - `nlu_debug = false`
  - `kb_lookup = false`
  - `planner_handoff = false`

Example snippet (defaults shown):

```toml
[features]
improbability_drive = false
ask = false

[features.ask]
nlu_rule_based = true
nlu_debug = false
kb_lookup = false
planner_handoff = false
```

KB configuration knobs (used when `features.ask` and `features.ask.kb_lookup` are enabled):

```toml
[ask.kb]
timeout_s = 0.05
max_candidates = 5
cache_ttl_s = 60
cache_max_size = 1024
max_terms_per_call = 20
```

Module placement:

- Contracts (Pydantic models for app use): `src/Adventorator/schemas.py` (AskReport, IntentFrame, AffordanceTag).
- Contract artifacts (registry): `contracts/ask/v1/` (JSON schema or OpenAPI component), validated by `scripts/validate_prompts_and_contracts.py`.
- Tests and fixtures: `tests/ask/` with golden round-trip fixtures.
*Epic linkage:* Safe staged enablement of /ask and tagging.

- Summary. Apply guardrails, SLOs, and rollout plan with canary+rollback.
- Acceptance criteria.
  - Timeouts and payload bounds enforced with safe defaults; observability in place.
  - Rollout plan defines dev, canary, GA with rollback triggers and owner on-call.
- Tasks.
  - [ ] `TASK-IPD-TIMEOUT-24` — Implement timeout/payload knobs.
  - [ ] `TASK-IPD-RUNBOOK-25` — Document rollout/canary plan with escalation.
- DoR.
  - Operations review completed.
- DoD.
  - Runbook linked here; dashboards or mockups attached.

---

## Traceability Log

| Artifact | Link | Notes |
| --- | --- | --- |
| Epic Issue | [TBD](https://github.com/crashtestbrandt/Adventorator/issues/) | Create and link the GitHub issue number when opened. |
| Architecture | ../../architecture/ARCH-AVA-001-action-validation-architecture.md | Component 1 (ImprobabilityDrive) specification. |
| Implementation Plan | ../improbability-drive-implementation.md | Phases, validation, and rollout plan. |

Update the table as GitHub issues are created to preserve AIDD traceability.

---

Note: Stories E and F were partially started without formal initiation due to prior instruction confusion. This epic now reflects their true status and embeds alignment and policy notes to prevent further drift.<|MERGE_RESOLUTION|>--- conflicted
+++ resolved
@@ -68,14 +68,10 @@
   - Contract versioning documented (semver-like), with converters for any legacy planner inputs.
 - Tasks.
   - [x] `TASK-IPD-SCHEMA-01` — Implement AskReport/IntentFrame/AffordanceTags models and JSON helpers.
-<<<<<<< HEAD
   - [ ] `TASK-IPD-FLAGS-02` — Extend config.toml and config dataclass with `features.improbability_drive`, `features.ask` (default off) and docs. (Dev config currently enabled; document exception or flip defaults.)
   - [x] `TASK-IPD-TEST-03` — Add round-trip tests using deterministic fixtures.
   - [x] `TASK-IPD-CONTRACT-05` — Add Ask JSON contract artifact under `contracts/ask/v1/` and wire to validation script.
-=======
-  - [x] `TASK-IPD-FLAGS-02` — Extend config.toml and config dataclass with `features.improbability_drive`, `features.ask` (default off) and docs.
-  - [x] `TASK-IPD-TEST-03` — Add round-trip tests using deterministic fixtures.
->>>>>>> f45cff32
+
 - DoR.
   - Contract change proposal reviewed with planner maintainers.
   - Test plan outlines identity fixtures and error handling.
