# STORY-IPD-001B — /ask command handler and responder

Epic: [EPIC-IPD-001 — ImprobabilityDrive Enablement](/docs/implementation/epics/EPIC-IPD-001-improbability-drive.md)
Status: Implemented
Owner: Interactions/Responder WG

## Summary & Scope
What this Story delivers. Include both in-scope and out-of-scope.

- In scope:
	- Introduce `/ask` command handler behind feature flags `features.improbability_drive` AND `features.ask` (both must be true).
	- Implement using registry decorators and responder abstraction per AGENTS.md (e.g., `@slash_command`, `inv.responder.send(...)`).
	- When enabled, accept free-form input and return an ephemeral acknowledgement that safely echoes/truncates the input and displays interpreted action; minimal inference via rule-based NLU or fallback heuristic.
	- Minimal validation: reject empty/whitespace-only input with a friendly ephemeral message.
	- Observability stubs: structured logs and counters (`ask.received`, `ask.ask_report.emitted`, `ask.failed`) and a duration histogram for the handler.
	- Configuration gating via existing Settings with defaults preserving current behavior (flags off by default).
- Out of scope:
	- NLU/tagging, KB lookups, and planner handoff (Stories C, D, G).
	- ActivityLog persistence/linkage beyond basic structured logs (Story F).
	- Privacy redaction and size/time bounds (Story H).
	- External network/ML dependencies.

Epic Link: #TBD (EPIC-IPD-001)

## Acceptance Criteria (validated)
Concrete, testable criteria (Gherkin welcome):

<<<<<<< HEAD
- [ ] Given `features.improbability_drive=false` OR `features.ask=false` When a user invokes `/ask` via Web CLI or Discord Then the response is an ephemeral "This feature is disabled" message and no other side effects occur.
- [ ] Given `features.improbability_drive=true` AND `features.ask=true` When a user invokes `/ask` with non-empty text Then the bot returns an ephemeral acknowledgement including a safe echo of the text (truncated) and interpreted action summary; no planner handoff occurs in this story.
- [ ] Given the enabled state When `/ask` is invoked Then metrics `ask.received` and `ask.ask_report.emitted` are incremented and logs `ask.initiated` and `ask.completed` are emitted with correlation/request_id if available.
- [ ] Given invalid input (empty/whitespace-only) When `/ask` is invoked with flags enabled Then an ephemeral validation message is returned; `ask.failed` is incremented and `ask.failed` log is emitted.
=======
- [x] Given `features.improbability_drive=false` OR `features.ask=false` When a user invokes `/ask` via Web CLI or Discord Then the response is an ephemeral "This feature is disabled" message and no other side effects occur.
- [x] Given `features.improbability_drive=true` AND `features.ask=true` When a user invokes `/ask` with non-empty text Then the bot returns an ephemeral acknowledgement including a safe echo of the text (truncated) and a concise interpreted summary; no planner handoff occurs.
- [x] Given the enabled state When `/ask` is invoked Then metrics `ask.received` and `ask.ask_report.emitted` are incremented and logs `ask.initiated` and `ask.completed` are emitted with correlation/request_id if available.
- [x] Given invalid input (empty/whitespace-only) When `/ask` is invoked with flags enabled Then an ephemeral validation message is returned; `ask.failed` is incremented and `ask.failed` log is emitted.
>>>>>>> f45cff32
- [ ] Given concurrent invocations When 10 `/ask` calls are made rapidly Then the handler responds within the p95 latency budget (<= 200ms) with no errors recorded.
 - [ ] Given a dev webhook override (header or settings) When the sink is unreachable Then the command completes without raising; a `discord.followup.network_error` is logged with `base_url_source != default`.

## Contracts & Compatibility
- OpenAPI/Protobuf/GraphQL deltas: None for Story B; this adds a new interaction command only. Ask contract reference: `contracts/ask/v1/ask-report.v1.json` (v1).
- CDCs (consumer/provider): No changes to existing external consumers. `/ask` emits an internal AskReport-shaped payload for observability only; planner consumption is deferred to Story G.
- Versioning & deprecation plan: Continue using AskReport v1; no deprecations introduced in this story.

## Test Strategy (evidence in repo)
- Unit & property-based tests
	- Unit tests for flag gating, empty-input validation, and responder output shape.
	- Lightweight property tests for input echo truncation (e.g., length cap, unicode handling).
- Contract tests (provider/consumer)
	- Validate any emitted AskReport-shaped payload conforms to `contracts/ask/v1/ask-report.v1.json` (schema presence only; fields minimal in this story).
- Integration slice (service + datastore + 1 dependency)
	- Web CLI and Discord integration tests: disabled path and enabled path ephemeral responses; assert no DB writes.
- Performance budget checks
	- Simple timing around handler path, asserting p95 <= 200ms on CI hardware for short inputs.
- Security/abuse cases
	- Ensure no secrets or full raw input are logged without truncation; reject empty input; no external network calls.
- AI evals (if applicable)
	- N/A in this story (no NLU or model inference).

## Observability
- Metrics
	- ask.received (counter)
	- ask.ask_report.emitted (counter)
	- ask.failed (counter)
	- ask.handler.duration (histogram), p95 budget 200ms
- Logs
	- Structured events via repo helpers: `ask.initiated`, `ask.completed`, `ask.failed` with `request_id`/`correlation_id` when available and an `error_code` on failure.
- Traces
	- Deferred in this story; add span `interactions/ask.handle` in Story F with tracing backend.
- Dashboards/alerts to update
	- Add `/ask` metrics to the interactions dashboard; alert on sustained `ask.failed` rate > 5% or p95 > 200ms for 5m.
	- Note: Dev webhook override network/HTTP errors are logged and non-fatal

## Tasks
- [x] TASK-IPD-SCHEMA-01 — Define contract deltas (N/A for this story; reference v1 at `contracts/ask/v1/ask-report.v1.json`).
<<<<<<< HEAD
- [x] TASK-IPD-TEST-06 — Acceptance tests (flag gating, validation, summary); see `tests/test_ask_handler*.py`.
- [x] TASK-IPD-HANDLER-04 — Implement `/ask` handler with registry decorators and responder abstraction (`src/Adventorator/commands/ask.py`).
- [x] TASK-IPD-OBS-05 — Add metrics/logs per Observability section (structured logs via `log_event`, counters via `metrics`).
- [ ] TASK-IPD-DOC-07 — Update developer docs/runbook on enabling flags and verifying metrics/logs.
=======
- [x] TASK-IPD-TEST-06 — Write acceptance tests (unit tests for gating/validation and summary; Web CLI/Discord as applicable).
- [x] TASK-IPD-HANDLER-04 — Implement `/ask` handler against tests using registry decorators and responder abstraction.
- [x] TASK-IPD-OBS-05 — Add metrics/logs per Observability section (trace span deferred to Story F).
- [x] TASK-IPD-DOC-07 — Update developer docs/runbook on enabling flags and verifying metrics/logs.
>>>>>>> f45cff32

## Definition of Ready (DoR)
- [ ] Acceptance criteria defined
- [ ] Contracts drafted and reviewed (No deltas; using AskReport v1 reference)
- [ ] Test strategy approved
- [ ] Observability plan documented
- [ ] CDA alignment inputs captured (canonical JSON constraints, idempotency not in scope here but referenced for future persistence)

## Definition of Done (DoD)
- [ ] Acceptance criteria verified by automated tests (unit + integration)
- [ ] Contracts versioned & backward compatible (no changes; schema reference validated)
- [ ] Observability signals implemented and documented (metrics, logs; trace span deferred)
- [ ] Security/SCA/SAST/secrets checks pass; perf within budget (p95 <= 200ms)
- [ ] Docs updated; PR merged with all quality gates green

---

References
- Epic: [/docs/implementation/epics/EPIC-IPD-001-improbability-drive.md](/docs/implementation/epics/EPIC-IPD-001-improbability-drive.md)
- ADR: [/docs/adr/ADR-0005-improbabilitydrive-contracts-and-flags.md](/docs/adr/ADR-0005-improbabilitydrive-contracts-and-flags.md)
- Contract: [/contracts/ask/v1/ask-report.v1.json](/contracts/ask/v1/ask-report.v1.json)

---

## Alignment report (Completed)

This story integrates with CDA only indirectly. No events are persisted. Alignment notes:
- Feature flags respect CDA policy of default-disabled for new behavior; current dev config has `/ask` enabled—documented exception until rollout playbook is ready.
- Observability naming aligns with CDA metrics/logging taxonomy; later event substrate enablement will add event append logs/metrics per CORE-001E.<|MERGE_RESOLUTION|>--- conflicted
+++ resolved
@@ -25,17 +25,11 @@
 ## Acceptance Criteria (validated)
 Concrete, testable criteria (Gherkin welcome):
 
-<<<<<<< HEAD
-- [ ] Given `features.improbability_drive=false` OR `features.ask=false` When a user invokes `/ask` via Web CLI or Discord Then the response is an ephemeral "This feature is disabled" message and no other side effects occur.
-- [ ] Given `features.improbability_drive=true` AND `features.ask=true` When a user invokes `/ask` with non-empty text Then the bot returns an ephemeral acknowledgement including a safe echo of the text (truncated) and interpreted action summary; no planner handoff occurs in this story.
-- [ ] Given the enabled state When `/ask` is invoked Then metrics `ask.received` and `ask.ask_report.emitted` are incremented and logs `ask.initiated` and `ask.completed` are emitted with correlation/request_id if available.
-- [ ] Given invalid input (empty/whitespace-only) When `/ask` is invoked with flags enabled Then an ephemeral validation message is returned; `ask.failed` is incremented and `ask.failed` log is emitted.
-=======
 - [x] Given `features.improbability_drive=false` OR `features.ask=false` When a user invokes `/ask` via Web CLI or Discord Then the response is an ephemeral "This feature is disabled" message and no other side effects occur.
 - [x] Given `features.improbability_drive=true` AND `features.ask=true` When a user invokes `/ask` with non-empty text Then the bot returns an ephemeral acknowledgement including a safe echo of the text (truncated) and a concise interpreted summary; no planner handoff occurs.
 - [x] Given the enabled state When `/ask` is invoked Then metrics `ask.received` and `ask.ask_report.emitted` are incremented and logs `ask.initiated` and `ask.completed` are emitted with correlation/request_id if available.
 - [x] Given invalid input (empty/whitespace-only) When `/ask` is invoked with flags enabled Then an ephemeral validation message is returned; `ask.failed` is incremented and `ask.failed` log is emitted.
->>>>>>> f45cff32
+
 - [ ] Given concurrent invocations When 10 `/ask` calls are made rapidly Then the handler responds within the p95 latency budget (<= 200ms) with no errors recorded.
  - [ ] Given a dev webhook override (header or settings) When the sink is unreachable Then the command completes without raising; a `discord.followup.network_error` is logged with `base_url_source != default`.
 
@@ -75,17 +69,10 @@
 
 ## Tasks
 - [x] TASK-IPD-SCHEMA-01 — Define contract deltas (N/A for this story; reference v1 at `contracts/ask/v1/ask-report.v1.json`).
-<<<<<<< HEAD
 - [x] TASK-IPD-TEST-06 — Acceptance tests (flag gating, validation, summary); see `tests/test_ask_handler*.py`.
 - [x] TASK-IPD-HANDLER-04 — Implement `/ask` handler with registry decorators and responder abstraction (`src/Adventorator/commands/ask.py`).
 - [x] TASK-IPD-OBS-05 — Add metrics/logs per Observability section (structured logs via `log_event`, counters via `metrics`).
 - [ ] TASK-IPD-DOC-07 — Update developer docs/runbook on enabling flags and verifying metrics/logs.
-=======
-- [x] TASK-IPD-TEST-06 — Write acceptance tests (unit tests for gating/validation and summary; Web CLI/Discord as applicable).
-- [x] TASK-IPD-HANDLER-04 — Implement `/ask` handler against tests using registry decorators and responder abstraction.
-- [x] TASK-IPD-OBS-05 — Add metrics/logs per Observability section (trace span deferred to Story F).
-- [x] TASK-IPD-DOC-07 — Update developer docs/runbook on enabling flags and verifying metrics/logs.
->>>>>>> f45cff32
 
 ## Definition of Ready (DoR)
 - [ ] Acceptance criteria defined
