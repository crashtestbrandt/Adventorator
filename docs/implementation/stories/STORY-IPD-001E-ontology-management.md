# STORY-IPD-001E — Ontology management and versioning

Epic: [EPIC-IPD-001 — ImprobabilityDrive Enablement](/docs/implementation/epics/EPIC-IPD-001-improbability-drive.md)
<<<<<<< HEAD
Status: In Progress
=======
Status: Partially Done (not properly initiated)
>>>>>>> f45cff32
Owner: Ontology/Contracts WG

## Summary
Define ontology files under `contracts/` or `prompts/` with versioning, validation script, and governance.

## Acceptance Criteria
- Ontology schema and linter in place; changes validated via CI script (`scripts/validate_prompts_and_contracts.py`).
- Tags referenced by NLU and planner documented with migration guidance.
 - Performance budget: Ontology validator completes within p95 ≤ 200ms for a typical medium-sized ontology file on CI hardware (or a recorded measurement is captured in the PR description if CI perf is not deterministic). This measures the validator's schema-check runtime, not NLU translation latency.

## Tasks
<<<<<<< HEAD
- [x] TASK-IPD-ONTO-13 — Author ontology schema and seed ontology. (Seed present under `contracts/ontology/seed-v0_1.json`; schema artifacts exist under `contracts/ontology/*.json`)
- [ ] TASK-IPD-VALIDATE-14 — Extend validation script to include ontology checks. (Pending integration into `scripts/validate_prompts_and_contracts.py`)
- [ ] TASK-IPD-DOCS-15 — Author ontology guide under docs/architecture or docs/dev.

## Definition of Ready
- Stakeholders aligned on taxonomy scope.
- Cross-epic alignment defined with CDA importer ontology registration (CDA-IMPORT-002D) to prevent drift.

## Definition of Done
- CI runs ontology validation; docs linked here.
- Ontology references in NLU/tagging are versioned and validated against the schema.
=======
- [x] TASK-IPD-ONTO-13 — Author ontology schema and seed ontology. (Artifacts present under `contracts/ontology/` including `seed-v0_1.json`, `tag.v1.json`, `affordance.v1.json`.)
- [ ] TASK-IPD-VALIDATE-14 — Extend validation script to include ontology checks. (Pending; `scripts/validate_prompts_and_contracts.py` currently does not validate ontology artifacts.)
- [x] TASK-IPD-DOCS-15 — Author ontology guide under docs/architecture or docs/dev. (See `contracts/ontology/README.md`.)

## Definition of Ready
- Taxonomy scope is documented (categories, invariants, and expected affordance relationships) and aligned across related project plans (ontology, NLU, planner).
- Versioning approach is specified (e.g., `v1` schemas, seed `v0_1` support) with migration guidance drafted.
- Validation rules and failure modes are enumerated (duplicate handling, conflicts, normalization) consistent with repo governance.
- Deterministic fixtures prepared for happy/conflict cases under `tests/fixtures/ontology/` (or equivalent), sized to exercise the validator without adding external dependencies.
- CI integration approach for the validator is outlined (invocation path and failure conditions documented).

## Definition of Done
- CI runs ontology validation as part of the contracts/prompt checks; failures are actionable with clear messages.
- Ontology artifacts under `contracts/ontology/` validate cleanly (seed and example files); normalization and conflict policies are documented.
- Developer guide updated (location/format, versioning, invariants, failure handling, and how to run the validator locally).
- Measured performance recorded: p95 ≤ 200ms per typical medium-sized ontology file on CI hardware, or a PR note includes a recorded local measurement if CI timing is unreliable.
- Story links updated in the EPIC and traceability references.
>>>>>>> f45cff32

## Test Plan
- Validator unit tests; schema round-trip for sample ontology files (valid/invalid/duplicate/conflict).
- Integration: CI job invokes `scripts/validate_prompts_and_contracts.py` and fails on ontology violations.
- Performance check (validator): capture p95 ≤ 200ms for validating a representative ontology file on CI hardware.
	- Clarification: this measures ontology validator runtime, not NLU translation; NLU parsing performance is covered in Stories B/C.
	- If CI timing is flaky, attach a recorded measurement from a representative developer machine in the PR.

## Observability
- None; governance docs updated.

## Risks & Mitigations
- Tag churn: require versioning and migration notes with each change.

Note on status: This story was not formally initiated; partial implementation resulted from cross-work to unblock NLU baselines and contract placement, leaving validator integration pending.

## Dependencies
- Story C (tagging) consumers; validation script in scripts/.

## Feature Flags
- N/A (docs and scripts)

## Traceability
---

Note: This story was partially started (seed files committed) without formal initiation. This document now reflects the current In Progress state and codifies the remaining steps to complete validation and governance.

## Alignment analysis — IPD↔CDA (embedded)

- Ensure ontology registration in CDA importer (seed `seed.tag_registered` events) lines up with tags used in IPD; validation script should cross-check usage.
- Epic: EPIC-IPD-001
- Implementation Plan: Phase 4 — Ontology Management & Validation<|MERGE_RESOLUTION|>--- conflicted
+++ resolved
@@ -1,11 +1,7 @@
 # STORY-IPD-001E — Ontology management and versioning
 
 Epic: [EPIC-IPD-001 — ImprobabilityDrive Enablement](/docs/implementation/epics/EPIC-IPD-001-improbability-drive.md)
-<<<<<<< HEAD
-Status: In Progress
-=======
 Status: Partially Done (not properly initiated)
->>>>>>> f45cff32
 Owner: Ontology/Contracts WG
 
 ## Summary
@@ -17,19 +13,6 @@
  - Performance budget: Ontology validator completes within p95 ≤ 200ms for a typical medium-sized ontology file on CI hardware (or a recorded measurement is captured in the PR description if CI perf is not deterministic). This measures the validator's schema-check runtime, not NLU translation latency.
 
 ## Tasks
-<<<<<<< HEAD
-- [x] TASK-IPD-ONTO-13 — Author ontology schema and seed ontology. (Seed present under `contracts/ontology/seed-v0_1.json`; schema artifacts exist under `contracts/ontology/*.json`)
-- [ ] TASK-IPD-VALIDATE-14 — Extend validation script to include ontology checks. (Pending integration into `scripts/validate_prompts_and_contracts.py`)
-- [ ] TASK-IPD-DOCS-15 — Author ontology guide under docs/architecture or docs/dev.
-
-## Definition of Ready
-- Stakeholders aligned on taxonomy scope.
-- Cross-epic alignment defined with CDA importer ontology registration (CDA-IMPORT-002D) to prevent drift.
-
-## Definition of Done
-- CI runs ontology validation; docs linked here.
-- Ontology references in NLU/tagging are versioned and validated against the schema.
-=======
 - [x] TASK-IPD-ONTO-13 — Author ontology schema and seed ontology. (Artifacts present under `contracts/ontology/` including `seed-v0_1.json`, `tag.v1.json`, `affordance.v1.json`.)
 - [ ] TASK-IPD-VALIDATE-14 — Extend validation script to include ontology checks. (Pending; `scripts/validate_prompts_and_contracts.py` currently does not validate ontology artifacts.)
 - [x] TASK-IPD-DOCS-15 — Author ontology guide under docs/architecture or docs/dev. (See `contracts/ontology/README.md`.)
@@ -47,7 +30,6 @@
 - Developer guide updated (location/format, versioning, invariants, failure handling, and how to run the validator locally).
 - Measured performance recorded: p95 ≤ 200ms per typical medium-sized ontology file on CI hardware, or a PR note includes a recorded local measurement if CI timing is unreliable.
 - Story links updated in the EPIC and traceability references.
->>>>>>> f45cff32
 
 ## Test Plan
 - Validator unit tests; schema round-trip for sample ontology files (valid/invalid/duplicate/conflict).
