# STORY-IPD-001F — Logging, metrics, and ActivityLog linkage

Epic: [EPIC-IPD-001 — ImprobabilityDrive Enablement](/docs/implementation/epics/EPIC-IPD-001-improbability-drive.md)
<<<<<<< HEAD
Status: In Progress
=======
Status: Partially Done (not properly initiated)
>>>>>>> f45cff32
Owner: Observability WG

## Summary
Standardize logs and counters for /ask and tagging; integrate with ActivityLog when Phase 6 assets exist.

## Acceptance Criteria
- Structured logs: initiated/completed and rejection reasons; counters like `ask.received`, `ask.failed`, `ask.tags.count`, `kb.lookup.hit/miss`.
- ActivityLog story linkage mirrors AVA Phase 6 patterns; tests assert metric increments.
- Ask audit record persistence path is gated by `features.activity_log` and applies redaction per Story H when enabled.

## Tasks
<<<<<<< HEAD
- [x] TASK-IPD-LOG-16 — Add structured logging via repo helpers. (Present in `/ask` flow and KB adapter)
- [x] TASK-IPD-METRIC-17 — Add counters and reset/get helpers in tests. (ask.*, kb.* counters exist; tests assert increments)
- [ ] TASK-IPD-ACTLOG-18 — Wire ActivityLog entries when feature enabled. (Pending; add behind `features.activity_log`)
=======
- [x] TASK-IPD-LOG-16 — Add structured logging via repo helpers. (Implemented in `/ask` handler and KB adapter.)
- [x] TASK-IPD-METRIC-17 — Add counters and reset/get helpers in tests. (Counters like `ask.received`, `ask.ask_report.emitted`, `ask.failed`, `kb.lookup.*` in place.)
- [ ] TASK-IPD-ACTLOG-18 — Wire ActivityLog entries when feature enabled. (Pending linkage.)
>>>>>>> f45cff32

## Definition of Ready
- Observability acceptance criteria reviewed.
- Alignment with CDA observability taxonomy documented (reusing `events.*` patterns where applicable when events enable later).

## Definition of Done
- Logging guide references new events and owners.
- ActivityLog linkage added behind flag with tests and redaction compliance notes.
- Metrics documented in observability guide with budget expectations and alerting hints.

## Test Plan
- Unit tests for metric increments and presence of key log fields.

## Observability
- Counters: ask.*, kb.*; Structured log events at INFO with keys.
- Traces
	- add span `interactions/ask.handle` with tracing backend.

Note on status: This story was not formally initiated; metrics/logging were implemented opportunistically alongside other work. ActivityLog linkage and tracing remain open.

## Risks & Mitigations
- Over-logging PII: use redaction filters from Story H; review log keys.

## Dependencies
- Story B (/ask handler) and Story H (privacy redaction).

## Feature Flags
- Piggybacks on features.improbability_drive and sub-flags.

## Traceability
---

Note: Portions of this story (structured logs, counters) were started alongside Stories B/C/D without formal initiation. This document updates status and clarifies the remaining ActivityLog linkage work.

## Alignment analysis — IPD↔CDA (embedded)

- Adopt CDA event observability patterns (e.g., chain tip, idempotency) when events are enabled; for now keep `/ask` observability isolated and privacy‑safe.
- Epic: EPIC-IPD-001
- Implementation Plan: spans Phases 1, 6<|MERGE_RESOLUTION|>--- conflicted
+++ resolved
@@ -1,11 +1,7 @@
 # STORY-IPD-001F — Logging, metrics, and ActivityLog linkage
 
 Epic: [EPIC-IPD-001 — ImprobabilityDrive Enablement](/docs/implementation/epics/EPIC-IPD-001-improbability-drive.md)
-<<<<<<< HEAD
-Status: In Progress
-=======
 Status: Partially Done (not properly initiated)
->>>>>>> f45cff32
 Owner: Observability WG
 
 ## Summary
@@ -17,15 +13,9 @@
 - Ask audit record persistence path is gated by `features.activity_log` and applies redaction per Story H when enabled.
 
 ## Tasks
-<<<<<<< HEAD
 - [x] TASK-IPD-LOG-16 — Add structured logging via repo helpers. (Present in `/ask` flow and KB adapter)
 - [x] TASK-IPD-METRIC-17 — Add counters and reset/get helpers in tests. (ask.*, kb.* counters exist; tests assert increments)
 - [ ] TASK-IPD-ACTLOG-18 — Wire ActivityLog entries when feature enabled. (Pending; add behind `features.activity_log`)
-=======
-- [x] TASK-IPD-LOG-16 — Add structured logging via repo helpers. (Implemented in `/ask` handler and KB adapter.)
-- [x] TASK-IPD-METRIC-17 — Add counters and reset/get helpers in tests. (Counters like `ask.received`, `ask.ask_report.emitted`, `ask.failed`, `kb.lookup.*` in place.)
-- [ ] TASK-IPD-ACTLOG-18 — Wire ActivityLog entries when feature enabled. (Pending linkage.)
->>>>>>> f45cff32
 
 ## Definition of Ready
 - Observability acceptance criteria reviewed.
