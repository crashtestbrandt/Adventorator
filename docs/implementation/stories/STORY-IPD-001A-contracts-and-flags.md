# STORY-IPD-001A — Contracts and feature flag scaffolding

Epic: [EPIC-IPD-001 — ImprobabilityDrive Enablement](/docs/implementation/epics/EPIC-IPD-001-improbability-drive.md)
<<<<<<< HEAD
Status: In Progress
=======
Status: Implemented
>>>>>>> f45cff32
Owner: Contracts/Config WG

## Summary
Introduce canonical Pydantic v2 models for AskReport, IntentFrame, and AffordanceTags with serialization helpers and adapters as needed. Add feature flags to gate rollout. See ADR-0005 for the governance decision on contract registry placement and settings precedence.

## Acceptance Criteria
- Models align with ARCH-AVA-001 contracts and pass round-trip serialization tests.
- Feature flags `features.improbability_drive` and `features.ask` default to false (policy: new behavior defaults disabled). If enabling for dev convenience, the exception MUST be documented in this story and the epic with rationale and rollout notes.
- Contract versioning documented (semver-like), with converters for any legacy planner inputs.
- Settings dataclass and TOML mapping shapes are specified in this story and epics; no code change required yet.
- Ask JSON contract artifact exists under `contracts/ask/v1/` and is validated by the repo validation script (schema parity with runtime models enforced by tests).

## Tasks
<<<<<<< HEAD
- [x] TASK-IPD-SCHEMA-01 — Implement AskReport/IntentFrame/AffordanceTags models and JSON helpers. (Implemented in `src/Adventorator/schemas.py`)
- [x] TASK-IPD-TEST-03 — Add round-trip tests using deterministic fixtures. (See tests under `tests/ask/` and parity test for contract artifact)
- [x] TASK-IPD-CONTRACT-05 — Add Ask JSON contract artifact under `contracts/ask/v1/ask-report.v1.json` and wire to validation script. (Present; ensure script integration is green in CI)
- [ ] TASK-IPD-FLAGS-02 — Extend config.toml and config dataclass with flags (default off) and docs. (Note: current `config.toml` sets `improbability_drive=true` and `ask.enabled=true` in dev; document the exception or flip defaults to false)
- [ ] TASK-IPD-DOC-04 — Add commented TOML examples and update configuration docs.
=======
- [x] TASK-IPD-SCHEMA-01 — Implement AskReport/IntentFrame/AffordanceTags models and JSON helpers.
- [x] TASK-IPD-FLAGS-02 — Extend config.toml and config dataclass with flags (default off) and docs.
- [x] TASK-IPD-TEST-03 — Add round-trip tests using deterministic fixtures.
 - [x] TASK-IPD-DOC-04 — Add commented TOML examples and update configuration docs.
>>>>>>> f45cff32

## Definition of Ready
- Contract change proposal reviewed with planner maintainers.
- Test plan outlines identity fixtures and error handling.
- Alignment inputs captured from CDA substrate (canonical JSON, idempotency policy) to ensure future persistence paths won’t violate CDA rules.
- Feature-flag policy confirmed (defaults disabled) or a documented, time-bound exception recorded with owner and rollback.

## Definition of Done
- Conversion tests committed with golden outputs; schema parity test ensures `AskReport.model_json_schema()` matches `contracts/ask/v1/ask-report.v1.json`.
- Flag documentation updated in feature flag guide; defaults disabled OR documented exception with rollback noted.
- Validation script includes ask contract checks and runs in CI; local `make` quality gates include contract validation.
- Security/lint/type/test gates green; no floats/NaN introduced in AskReport-like paths.

## Test Plan
- Unit tests: round-trip serialize/deserialize; versioned schema compatibility; invalid payload rejection.
- Schema parity test present: `tests/ask/test_contract_parity_with_json_artifact.py` (keeps runtime model in sync with `contracts/ask/v1/ask-report.v1.json`).
- Golden fixtures stored under tests/fixtures/ask/.
 - Ensure stable ordering in JSON serialization where needed for golden comparisons.

## Observability
- None required in this story beyond test logging.

## Risks & Mitigations
- Schema drift: enforce via golden tests and contract version gates.
- Flag misconfiguration: defaults off and config docs updated.

## Dependencies
- ARCH-AVA-001 contracts.
 - ADR-0005 ImprobabilityDrive contracts and flags.

## Feature Flags
- features.improbability_drive (default=false)
- features.ask (default=false)
 - features.ask_nlu_rule_based (default=true)
 - features.ask_kb_lookup (default=false)
 - features.ask_planner_handoff (default=false)
 - features.ask_nlu_debug (default=false)

## Traceability
- Epic: EPIC-IPD-001
- Implementation Plan: Phase 0 — Contracts & Flags

## Implementation notes (non-binding, to reduce ambiguity)

- Settings dataclass fields in `src/Adventorator/config.py` (add later when implementing):
	- `features_improbability_drive: bool = False`
	- `features_ask: bool = False`
	- `features_ask_nlu_rule_based: bool = True`
	- `features_ask_kb_lookup: bool = False`
	- `features_ask_planner_handoff: bool = False`
 	- `features_ask_nlu_debug: bool = False`
- TOML mapping in `_toml_settings_source()`:
	- `[features]` keys: `improbability_drive`, `ask`
	- `[features.ask]` keys: `nlu_rule_based`, `kb_lookup`, `planner_handoff`, `nlu_debug`
- Contracts module (runtime models): `src/Adventorator/schemas.py` (AskReport, IntentFrame, AffordanceTag)
- Contract registry (artifact): `contracts/ask/v1/` JSON schema, validated by `scripts/validate_prompts_and_contracts.py`
- Tests: `tests/ask/` with golden round-trip fixtures

<<<<<<< HEAD
Follow-ups proposed:
- Add a parity test ensuring `AskReport.model_json_schema()` remains in sync with `contracts/ask/v1/ask-report.v1.json`.

---

## Alignment analysis — IPD↔CDA (embedded)

- Contracts placement and validation: Ensures `contracts/ask/v1/` artifacts exist and are validated like other CDA contracts. This reduces drift when later emitting audit events.
- Canonical JSON policy awareness: Although AskReport is not persisted yet, any future AskReport→event adapter must reject floats/NaN and apply canonical encoding per CDA. DoD now guards against introducing incompatible numeric types.
- Feature flag policy alignment: Mirrors CDA’s conservative default-disabled stance for new behavior; deviations must be explicitly documented with rationale.
=======
Follow-ups realized:
- Parity test added to ensure `AskReport.model_json_schema()` remains in sync with `contracts/ask/v1/ask-report.v1.json`.
>>>>>>> f45cff32
<|MERGE_RESOLUTION|>--- conflicted
+++ resolved
@@ -1,11 +1,9 @@
 # STORY-IPD-001A — Contracts and feature flag scaffolding
 
 Epic: [EPIC-IPD-001 — ImprobabilityDrive Enablement](/docs/implementation/epics/EPIC-IPD-001-improbability-drive.md)
-<<<<<<< HEAD
-Status: In Progress
-=======
+
 Status: Implemented
->>>>>>> f45cff32
+
 Owner: Contracts/Config WG
 
 ## Summary
@@ -19,18 +17,12 @@
 - Ask JSON contract artifact exists under `contracts/ask/v1/` and is validated by the repo validation script (schema parity with runtime models enforced by tests).
 
 ## Tasks
-<<<<<<< HEAD
 - [x] TASK-IPD-SCHEMA-01 — Implement AskReport/IntentFrame/AffordanceTags models and JSON helpers. (Implemented in `src/Adventorator/schemas.py`)
 - [x] TASK-IPD-TEST-03 — Add round-trip tests using deterministic fixtures. (See tests under `tests/ask/` and parity test for contract artifact)
 - [x] TASK-IPD-CONTRACT-05 — Add Ask JSON contract artifact under `contracts/ask/v1/ask-report.v1.json` and wire to validation script. (Present; ensure script integration is green in CI)
 - [ ] TASK-IPD-FLAGS-02 — Extend config.toml and config dataclass with flags (default off) and docs. (Note: current `config.toml` sets `improbability_drive=true` and `ask.enabled=true` in dev; document the exception or flip defaults to false)
 - [ ] TASK-IPD-DOC-04 — Add commented TOML examples and update configuration docs.
-=======
-- [x] TASK-IPD-SCHEMA-01 — Implement AskReport/IntentFrame/AffordanceTags models and JSON helpers.
-- [x] TASK-IPD-FLAGS-02 — Extend config.toml and config dataclass with flags (default off) and docs.
-- [x] TASK-IPD-TEST-03 — Add round-trip tests using deterministic fixtures.
- - [x] TASK-IPD-DOC-04 — Add commented TOML examples and update configuration docs.
->>>>>>> f45cff32
+
 
 ## Definition of Ready
 - Contract change proposal reviewed with planner maintainers.
@@ -89,9 +81,8 @@
 - Contract registry (artifact): `contracts/ask/v1/` JSON schema, validated by `scripts/validate_prompts_and_contracts.py`
 - Tests: `tests/ask/` with golden round-trip fixtures
 
-<<<<<<< HEAD
-Follow-ups proposed:
-- Add a parity test ensuring `AskReport.model_json_schema()` remains in sync with `contracts/ask/v1/ask-report.v1.json`.
+Follow-ups realized:
+- Parity test added to ensure `AskReport.model_json_schema()` remains in sync with `contracts/ask/v1/ask-report.v1.json`.
 
 ---
 
@@ -99,8 +90,4 @@
 
 - Contracts placement and validation: Ensures `contracts/ask/v1/` artifacts exist and are validated like other CDA contracts. This reduces drift when later emitting audit events.
 - Canonical JSON policy awareness: Although AskReport is not persisted yet, any future AskReport→event adapter must reject floats/NaN and apply canonical encoding per CDA. DoD now guards against introducing incompatible numeric types.
-- Feature flag policy alignment: Mirrors CDA’s conservative default-disabled stance for new behavior; deviations must be explicitly documented with rationale.
-=======
-Follow-ups realized:
-- Parity test added to ensure `AskReport.model_json_schema()` remains in sync with `contracts/ask/v1/ask-report.v1.json`.
->>>>>>> f45cff32
+- Feature flag policy alignment: Mirrors CDA’s conservative default-disabled stance for new behavior; deviations must be explicitly documented with rationale.