--- conflicted
+++ resolved
@@ -37,13 +37,8 @@
     url = f"https://discord.com/api/v10/webhooks/{application_id}/{token}"
     flags = 64 if ephemeral else 0  # 64 = EPHEMERAL
     payload = {"content": content, "flags": flags}
-<<<<<<< HEAD
-    async with httpx.AsyncClient(timeout=30) as client:
-        r = await client.post(url, content=orjson.dumps(payload), headers={"Content-Type": "application/json"})
-=======
     async with httpx.AsyncClient(timeout=20) as client:
         r = await client.post(
             url, content=orjson.dumps(payload), headers={"Content-Type": "application/json"}
         )
->>>>>>> b60e9c6b
         r.raise_for_status()