# src/Adventorator/llm.py


import httpx
import orjson
import structlog
<<<<<<< HEAD
from typing import List, Dict, Optional
=======

from Adventorator.config import Settings
from Adventorator.llm_utils import extract_first_json, validate_llm_output
from Adventorator.schemas import LLMOutput
>>>>>>> b60e9c6b

from Adventorator.config import Settings
from Adventorator.llm_utils import extract_first_json, validate_llm_output
from Adventorator.schemas import LLMOutput

log = structlog.get_logger()


class LLMClient:
    def __init__(self, settings: Settings):
        self.api_url = settings.llm_api_url
        self.model_name = settings.llm_model_name
        self.system_prompt = settings.llm_default_system_prompt
        self.headers = {"Content-Type": "application/json"}
        self._max_chars = getattr(settings, "llm_max_response_chars", 8000) or 8000
        # We use a persistent client for connection pooling
        self._client = httpx.AsyncClient(timeout=60.0)
        log.info("LLMClient initialized", model=self.model_name, url=self.api_url)

    async def generate_response(
        self, messages: list[dict[str, str]], system_prompt: str | None = None
    ) -> str | None:
        """
        Generates a response from the LLM based on a list of messages.
        """
        if not self.api_url or not self.model_name:
            log.warning("LLM service is not configured (api_url or model_name missing).")
            return None

        # The first message should always be the system prompt
        full_prompt = [{"role": "system", "content": system_prompt or self.system_prompt}]
        full_prompt.extend(messages)

        # Ollama API payload structure
        data = {
            "model": self.model_name,
            "messages": full_prompt,
            "stream": False,  # For MVP, we'll wait for the full response
            "temperature": 0.6,
        }

        try:
<<<<<<< HEAD
            response = await self._client.post(self.api_url, content=orjson.dumps(data), headers=self.headers, timeout=60.0)
=======
            response = await self._client.post(
                self.api_url, content=orjson.dumps(data), headers=self.headers
            )
>>>>>>> b60e9c6b
            response.raise_for_status()

            result = response.json()
            content = result.get("message", {}).get("content")

            if not content:
                log.error("LLM API response missing 'content'", response_body=result)
                return "The narrator seems lost for words..."

            return content.strip()

        except httpx.RequestError as e:
            log.error("LLM API request failed", url=e.request.url, error=str(e))
            return "The connection to the ethereal plane was lost. (LLM request failed)"
        except Exception as e:
            log.error("Failed to process LLM response", error=str(e))
            return "A strange psychic interference prevents a clear response. (LLM response error)"

    async def generate_json(
        self,
<<<<<<< HEAD
        messages: List[Dict[str, str]],
        system_prompt: Optional[str] = None,
    ) -> Optional[LLMOutput]:
=======
        messages: list[dict[str, str]],
        system_prompt: str | None = None,
    ) -> LLMOutput | None:
>>>>>>> b60e9c6b
        """Call the chat API and return validated LLMOutput or None.

        Expects messages to already include any system prompt if desired. Enforces
        a response character cap and validates the first JSON object in content.
        """
        if not self.api_url or not self.model_name:
            log.warning("LLM service is not configured (api_url or model_name missing).")
            return None

        data = {
            "model": self.model_name,
<<<<<<< HEAD
            "messages": messages if messages else ([{"role": "system", "content": system_prompt or self.system_prompt}]),
=======
            "messages": messages
            if messages
            else ([{"role": "system", "content": system_prompt or self.system_prompt}]),
>>>>>>> b60e9c6b
            "stream": False,
            "temperature": 0.2,
        }

        try:
<<<<<<< HEAD
            response = await self._client.post(self.api_url, content=orjson.dumps(data), headers=self.headers)
=======
            response = await self._client.post(
                self.api_url, content=orjson.dumps(data), headers=self.headers
            )
>>>>>>> b60e9c6b
            response.raise_for_status()
            result = response.json()
            content = (result.get("message", {}) or {}).get("content")
            if not content:
                log.error("LLM API response missing 'content'", response_body=result)
                return None

            # Enforce cap
            if len(content) > self._max_chars:
                content = content[: self._max_chars]

            parsed = extract_first_json(content, max_chars=self._max_chars)
            out = validate_llm_output(parsed)
            if not out:
                log.warning("LLM JSON validation failed", raw_preview=content[:200])
            return out
        except httpx.RequestError as e:
<<<<<<< HEAD
            log.error("LLM API request failed", url=str(e.request.url) if getattr(e, "request", None) else None, error=str(e))
=======
            log.error(
                "LLM API request failed",
                url=str(e.request.url) if getattr(e, "request", None) else None,
                error=str(e),
            )
>>>>>>> b60e9c6b
            return None
        except Exception as e:
            log.error("Failed to process LLM JSON response", error=str(e))
            return None

    async def close(self):
        """Gracefully close the HTTP client."""
        await self._client.aclose()<|MERGE_RESOLUTION|>--- conflicted
+++ resolved
@@ -4,14 +4,10 @@
 import httpx
 import orjson
 import structlog
-<<<<<<< HEAD
-from typing import List, Dict, Optional
-=======
 
 from Adventorator.config import Settings
 from Adventorator.llm_utils import extract_first_json, validate_llm_output
 from Adventorator.schemas import LLMOutput
->>>>>>> b60e9c6b
 
 from Adventorator.config import Settings
 from Adventorator.llm_utils import extract_first_json, validate_llm_output
@@ -54,13 +50,9 @@
         }
 
         try:
-<<<<<<< HEAD
-            response = await self._client.post(self.api_url, content=orjson.dumps(data), headers=self.headers, timeout=60.0)
-=======
             response = await self._client.post(
                 self.api_url, content=orjson.dumps(data), headers=self.headers
             )
->>>>>>> b60e9c6b
             response.raise_for_status()
 
             result = response.json()
@@ -81,15 +73,9 @@
 
     async def generate_json(
         self,
-<<<<<<< HEAD
-        messages: List[Dict[str, str]],
-        system_prompt: Optional[str] = None,
-    ) -> Optional[LLMOutput]:
-=======
         messages: list[dict[str, str]],
         system_prompt: str | None = None,
     ) -> LLMOutput | None:
->>>>>>> b60e9c6b
         """Call the chat API and return validated LLMOutput or None.
 
         Expects messages to already include any system prompt if desired. Enforces
@@ -101,25 +87,17 @@
 
         data = {
             "model": self.model_name,
-<<<<<<< HEAD
-            "messages": messages if messages else ([{"role": "system", "content": system_prompt or self.system_prompt}]),
-=======
             "messages": messages
             if messages
             else ([{"role": "system", "content": system_prompt or self.system_prompt}]),
->>>>>>> b60e9c6b
             "stream": False,
             "temperature": 0.2,
         }
 
         try:
-<<<<<<< HEAD
-            response = await self._client.post(self.api_url, content=orjson.dumps(data), headers=self.headers)
-=======
             response = await self._client.post(
                 self.api_url, content=orjson.dumps(data), headers=self.headers
             )
->>>>>>> b60e9c6b
             response.raise_for_status()
             result = response.json()
             content = (result.get("message", {}) or {}).get("content")
@@ -137,15 +115,11 @@
                 log.warning("LLM JSON validation failed", raw_preview=content[:200])
             return out
         except httpx.RequestError as e:
-<<<<<<< HEAD
-            log.error("LLM API request failed", url=str(e.request.url) if getattr(e, "request", None) else None, error=str(e))
-=======
             log.error(
                 "LLM API request failed",
                 url=str(e.request.url) if getattr(e, "request", None) else None,
                 error=str(e),
             )
->>>>>>> b60e9c6b
             return None
         except Exception as e:
             log.error("Failed to process LLM JSON response", error=str(e))
