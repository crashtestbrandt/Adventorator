--- conflicted
+++ resolved
@@ -173,70 +173,7 @@
             campaign = await repos.get_or_create_campaign(s, guild_id)
             scene = await repos.ensure_scene(s, campaign.id, channel_id)
             await repos.write_transcript(s, campaign.id, scene.id, channel_id, "player", message, str(user_id))
-            scene_id = scene.id
-
-        # Run the orchestrator (neutral sheet for now; extend to character sheets later)
-        res = await run_orchestrator(scene_id=scene_id, player_msg=message, llm_client=llm_client)
-
-        if res.rejected:
-            # Polite ephemeral fallback in degraded mode
-            await followup_message(inter.application_id, inter.token, "The narrator is silent for now. (LLM unavailable)", ephemeral=True)
-            return
-
-        # Format mechanics + narration
-        formatted = (
-            f"🧪 Mechanics\n{res.mechanics}\n\n"
-            f"📖 Narration\n{res.narration}"
-        )
-
-        if settings.features_llm_visible:
-            await followup_message(inter.application_id, inter.token, formatted)
-        else:
-            # Shadow mode: inform user minimally and avoid posting full content
-            await followup_message(inter.application_id, inter.token, "(Narrator running in shadow mode)", ephemeral=True)
-
-        # Log bot narration to transcript (non-blocking context open)
-        async with session_scope() as s:
-            campaign = await repos.get_or_create_campaign(s, guild_id)
-            scene = await repos.ensure_scene(s, campaign.id, channel_id)
-            await repos.write_transcript(s, campaign.id, scene.id, channel_id, "bot", res.narration, str(user_id), meta={"mechanics": res.mechanics})
-    elif name == "narrate":
-        # Shadow-mode narrator using orchestrator (LLM JSON + rules). Behind llm feature flag.
-        if not settings.features_llm or not llm_client:
-            await followup_message(inter.application_id, inter.token, "❌ The LLM narrator is currently disabled.", ephemeral=True)
-            return
-
-        message = _option(inter, "message")
-        if not message:
-            await followup_message(inter.application_id, inter.token, "❌ You need to provide a message.", ephemeral=True)
-            return
-
-        guild_id, channel_id, user_id, username = _infer_ids_from_interaction(inter)
-
-        # Persist player's input first so it's part of the context facts builder
-        async with session_scope() as s:
-            campaign = await repos.get_or_create_campaign(s, guild_id)
-            scene = await repos.ensure_scene(s, campaign.id, channel_id)
-            await repos.write_transcript(s, campaign.id, scene.id, channel_id, "player", message, str(user_id))
-            scene_id = scene.id
-
-<<<<<<< HEAD
-        # Run the orchestrator (neutral sheet for now; extend to character sheets later)
-        res = await run_orchestrator(scene_id=scene_id, player_msg=message, llm_client=llm_client)
-
-        if res.rejected:
-            text = f"🛑 Proposal rejected: {res.reason or 'invalid'}"
-            await followup_message(inter.application_id, inter.token, text, ephemeral=True)
-            return
-
-        # Format mechanics + narration for Discord
-        formatted = (
-            f"🧪 Mechanics\n{res.mechanics}\n\n"
-            f"📖 Narration\n{res.narration}"
-        )
-        await followup_message(inter.application_id, inter.token, formatted)
-
-=======
+
             # 2. Fetch recent history for context, only from this user
             history = await repos.get_recent_transcripts(s, scene.id, limit=15, user_id=str(user_id))
             
@@ -298,7 +235,6 @@
         )
         await followup_message(inter.application_id, inter.token, formatted)
 
->>>>>>> b60e9c6b
         # Log bot narration to transcript (non-blocking context open)
         async with session_scope() as s:
             campaign = await repos.get_or_create_campaign(s, guild_id)
