# app.py

from fastapi import FastAPI, Request, HTTPException
from Adventorator.logging import setup_logging
from Adventorator.config import load_settings
from Adventorator.crypto import verify_ed25519
from Adventorator.discord_schemas import Interaction
from Adventorator.responder import respond_pong, respond_deferred, followup_message
from Adventorator.rules.dice import DiceRNG
from Adventorator.rules.checks import CheckInput, compute_check
from Adventorator.db import session_scope
from Adventorator.schemas import CharacterSheet
from Adventorator import repos
import structlog
import asyncio
import json
from Adventorator.llm import LLMClient
from Adventorator.orchestrator import run_orchestrator

rng = DiceRNG()  # TODO: Seed per-scene later

log = structlog.get_logger()
settings = load_settings()
setup_logging()
app = FastAPI(title="Adventorator")

llm_client = None
if settings.features_llm:
    llm_client = LLMClient(settings)


@app.on_event("shutdown")
async def shutdown_event():
    if llm_client:
        await llm_client.close()

DISCORD_SIG_HEADER = "X-Signature-Ed25519"
DISCORD_TS_HEADER = "X-Signature-Timestamp"

@app.post("/interactions")
async def interactions(request: Request):
    raw = await request.body()
    sig = request.headers.get(DISCORD_SIG_HEADER)
    ts  = request.headers.get(DISCORD_TS_HEADER)
    if not sig or not ts:
        log.error("Missing signature headers", sig=sig, ts=ts)
        raise HTTPException(status_code=401, detail="missing signature headers")

    if not verify_ed25519(settings.discord_public_key, ts, raw, sig):
        log.error("Invalid signature", sig=sig, ts=ts)
        raise HTTPException(status_code=401, detail="bad signature")

    inter = Interaction.model_validate_json(raw)
    log.info("Interaction received", inter=inter)

    async with session_scope() as s:
        guild_id, channel_id, user_id, username = _infer_ids_from_interaction(inter)
        campaign = await repos.get_or_create_campaign(s, guild_id)
        scene = await repos.ensure_scene(s, campaign.id, channel_id)
        # Content can be reconstructed from command name/options; store a compact form:
        # msg = f"/{inter.data.name}" if inter.data and inter.data.name else "<interaction>"
        # await repos.write_transcript(s, campaign.id, scene.id, channel_id, "player", msg, str(user_id), meta=inter.model_dump())

    # Ping = 1
    if inter.type == 1:
        return respond_pong()

    # Anything else: immediately DEFER (type 5) to satisfy the 3s budget.

    if inter.type == 2 and inter.data and inter.data.name:
        asyncio.create_task(_dispatch_command(inter))
    return respond_deferred()

async def _dispatch_command(inter: Interaction):
    name = inter.data.name

    if name == "sheet":
        sub = _subcommand(inter)
        if sub == "create":
            raw = _option(inter, "json")
            if raw is None or len(raw) > 16_000:
                await followup_message(inter.application_id, inter.token, "❌ JSON missing or too large (16KB max).", ephemeral=True)
                return
            try:
                payload = json.loads(raw)
                sheet = CharacterSheet.model_validate(payload)
            except Exception as e:
                await followup_message(inter.application_id, inter.token, f"❌ Invalid JSON or schema: {e}", ephemeral=True)
                return

            # Resolve context (guild/channel/user)
            guild_id, channel_id, user_id, username = _infer_ids_from_interaction(inter)  # implement this helper
            async with session_scope() as s:
                campaign = await repos.get_or_create_campaign(s, guild_id, name="Default")
                player = await repos.get_or_create_player(s, user_id, username)
                await repos.ensure_scene(s, campaign.id, channel_id)

                ch = await repos.upsert_character(s, campaign.id, player.id, sheet)
                await repos.write_transcript(s, campaign.id, None, channel_id, "system", "sheet.create", str(user_id), meta={"name": sheet.name})

            await followup_message(inter.application_id, inter.token, f"✅ Sheet saved for **{sheet.name}**")
            return

        elif sub == "show":
            who = _option(inter, "name")
            guild_id, channel_id, user_id, username = _infer_ids_from_interaction(inter)
            async with session_scope() as s:
                campaign = await repos.get_or_create_campaign(s, guild_id)
                ch = await repos.get_character(s, campaign.id, who)
                if not ch:
                    await followup_message(inter.application_id, inter.token, f"❌ No character named **{who}**", ephemeral=True)
                    return
                await repos.write_transcript(s, campaign.id, None, channel_id, "system", "sheet.show", str(user_id), meta={"name": who})

            # present a compact summary
            sheet = ch.sheet
            summary = (
                f"**{sheet['name']}** — {sheet['class']} {sheet['level']}\n"
                f"AC {sheet['ac']} | HP {sheet['hp']['current']}/{sheet['hp']['max']} | "
                f"STR {sheet['abilities']['STR']} DEX {sheet['abilities']['DEX']} CON {sheet['abilities']['CON']} "
                f"INT {sheet['abilities']['INT']} WIS {sheet['abilities']['WIS']} CHA {sheet['abilities']['CHA']}"
            )
            await followup_message(inter.application_id, inter.token, summary, ephemeral=True)
            return

    if name == "roll":
        # expect option "expr"
        expr = _option(inter, "expr", default="1d20")
        adv = bool(_option(inter, "advantage", default=False))
        dis = bool(_option(inter, "disadvantage", default=False))
        res = rng.roll(expr, advantage=adv, disadvantage=dis)
        text = f"🎲 `{expr}` → rolls {res.rolls} {'(adv)' if adv else '(dis)' if dis else ''} = **{res.total}**"
        await followup_message(inter.application_id, inter.token, text)
    elif name == "check":
        # options: ability, score, proficient, expertise, prof_bonus, dc, advantage, disadvantage
        ability = _option(inter, "ability", default="DEX").upper()
        score = int(_option(inter, "score", default=10))
        prof = bool(_option(inter, "proficient", default=False))
        exp  = bool(_option(inter, "expertise", default=False))
        pb   = int(_option(inter, "prof_bonus", default=2))
        dc   = int(_option(inter, "dc", default=15))
        adv  = bool(_option(inter, "advantage", default=False))
        dis  = bool(_option(inter, "disadvantage", default=False))

        # d20 (1 or 2 rolls depending on adv/dis)
        res_roll = rng.roll("1d20", advantage=adv, disadvantage=dis)
        ci = CheckInput(ability=ability, score=score, proficient=prof, expertise=exp,
                        proficiency_bonus=pb, dc=dc, advantage=adv, disadvantage=dis)
        out = compute_check(ci, res_roll.rolls[:2] if len(res_roll.rolls) >= 2 else [res_roll.rolls[0]])
        verdict = "✅ success" if out.success else "❌ fail"
        text = (
            f"🧪 **{ability}** check vs DC {dc}\n"
            f"• d20: {out.d20} → pick {out.pick}\n"
            f"• mod: {out.mod:+}\n"
            f"= **{out.total}** → {verdict}"
        )
        await followup_message(inter.application_id, inter.token, text)
    elif name == "ooc":
        # Shadow-mode orchestrator path; visibility gated by features_llm_visible
        if not settings.features_llm or not llm_client:
            await followup_message(inter.application_id, inter.token, "❌ The LLM narrator is currently disabled.", ephemeral=True)
            return

        message = _option(inter, "message")
        if not message:
            await followup_message(inter.application_id, inter.token, "❌ You need to provide a message.", ephemeral=True)
            return

        guild_id, channel_id, user_id, username = _infer_ids_from_interaction(inter)

        # Persist player's input first so it's part of the context facts builder
        async with session_scope() as s:
            campaign = await repos.get_or_create_campaign(s, guild_id)
            scene = await repos.ensure_scene(s, campaign.id, channel_id)
            await repos.write_transcript(s, campaign.id, scene.id, channel_id, "player", message, str(user_id))
            scene_id = scene.id

        # Run the orchestrator (neutral sheet for now; extend to character sheets later)
        res = await run_orchestrator(scene_id=scene_id, player_msg=message, llm_client=llm_client)

        if res.rejected:
            # Polite ephemeral fallback in degraded mode
            await followup_message(inter.application_id, inter.token, "The narrator is silent for now. (LLM unavailable)", ephemeral=True)
            return

        # Format mechanics + narration
        formatted = (
            f"🧪 Mechanics\n{res.mechanics}\n\n"
            f"📖 Narration\n{res.narration}"
        )

        if settings.features_llm_visible:
            await followup_message(inter.application_id, inter.token, formatted)
        else:
            # Shadow mode: inform user minimally and avoid posting full content
            await followup_message(inter.application_id, inter.token, "(Narrator running in shadow mode)", ephemeral=True)

        # Log bot narration to transcript (non-blocking context open)
        async with session_scope() as s:
            campaign = await repos.get_or_create_campaign(s, guild_id)
            scene = await repos.ensure_scene(s, campaign.id, channel_id)
            await repos.write_transcript(s, campaign.id, scene.id, channel_id, "bot", res.narration, str(user_id), meta={"mechanics": res.mechanics})
    elif name == "narrate":
        # Shadow-mode narrator using orchestrator (LLM JSON + rules). Behind llm feature flag.
        if not settings.features_llm or not llm_client:
            await followup_message(inter.application_id, inter.token, "❌ The LLM narrator is currently disabled.", ephemeral=True)
            return

        message = _option(inter, "message")
        if not message:
            await followup_message(inter.application_id, inter.token, "❌ You need to provide a message.", ephemeral=True)
            return

        guild_id, channel_id, user_id, username = _infer_ids_from_interaction(inter)

        # Persist player's input first so it's part of the context facts builder
        async with session_scope() as s:
            campaign = await repos.get_or_create_campaign(s, guild_id)
            scene = await repos.ensure_scene(s, campaign.id, channel_id)
            await repos.write_transcript(s, campaign.id, scene.id, channel_id, "player", message, str(user_id))
            scene_id = scene.id

<<<<<<< HEAD
            # 2. Fetch recent history for context, only from this user
            history = await repos.get_recent_transcripts(s, scene.id, limit=15, user_id=str(user_id))
            
            # 3. Format history for the LLM prompt
            prompt_messages = []
            for entry in history:
                # Map our author types to LLM roles
                role = "user" if entry.author == "player" else "assistant" if entry.author == "bot" else None
                if role:
                    prompt_messages.append({"role": role, "content": entry.content})
            
            # 4. Call the LLM to get a narrative response
            log.info("Generating LLM response", scene_id=scene.id, history_len=len(prompt_messages))
            llm_response = await llm_client.generate_response(prompt_messages)

            if not llm_response:
                # The LLM client already logs errors, just inform the user.
                await followup_message(inter.application_id, inter.token, "The narrator is silent. (No response from LLM)", ephemeral=True)
                return
            
            # 5. Send the LLM's response to the Discord channel, chunked if needed
            max_chunk_size = 2000
            formatted_response = f"> **{username}:** {message}\n**Response:** {llm_response}"
            # Split into chunks, preserving formatting on first chunk
            chunks = [formatted_response[i:i + max_chunk_size] for i in range(0, len(formatted_response), max_chunk_size)]

            for i, chunk in enumerate(chunks):
                prefix = f"**Part {i + 1}/{len(chunks)}:**\n" if len(chunks) > 1 else ""
                await followup_message(inter.application_id, inter.token, prefix + chunk)

            # 6. Write the LLM's response to the transcript to complete the loop
            await repos.write_transcript(s, campaign.id, scene.id, channel_id, "bot", llm_response, str(user_id))
    elif name == "narrate":
        # Shadow-mode narrator using orchestrator (LLM JSON + rules). Behind llm feature flag.
        if not settings.features_llm or not llm_client:
            await followup_message(inter.application_id, inter.token, "❌ The LLM narrator is currently disabled.", ephemeral=True)
            return

        message = _option(inter, "message")
        if not message:
            await followup_message(inter.application_id, inter.token, "❌ You need to provide a message.", ephemeral=True)
            return

        guild_id, channel_id, user_id, username = _infer_ids_from_interaction(inter)

        # Persist player's input first so it's part of the context facts builder
        async with session_scope() as s:
            campaign = await repos.get_or_create_campaign(s, guild_id)
            scene = await repos.ensure_scene(s, campaign.id, channel_id)
            await repos.write_transcript(s, campaign.id, scene.id, channel_id, "player", message, str(user_id))
            scene_id = scene.id

        # Run the orchestrator (neutral sheet for now; extend to character sheets later)
        res = await run_orchestrator(scene_id=scene_id, player_msg=message, llm_client=llm_client)

        if res.rejected:
            text = f"🛑 Proposal rejected: {res.reason or 'invalid'}"
            await followup_message(inter.application_id, inter.token, text, ephemeral=True)
            return

        # Format mechanics + narration for Discord
        formatted = (
            f"🧪 Mechanics\n{res.mechanics}\n\n"
            f"📖 Narration\n{res.narration}"
        )
        await followup_message(inter.application_id, inter.token, formatted)

=======
        # Run the orchestrator (neutral sheet for now; extend to character sheets later)
        res = await run_orchestrator(scene_id=scene_id, player_msg=message, llm_client=llm_client)

        if res.rejected:
            text = f"🛑 Proposal rejected: {res.reason or 'invalid'}"
            await followup_message(inter.application_id, inter.token, text, ephemeral=True)
            return

        # Format mechanics + narration for Discord
        formatted = (
            f"🧪 Mechanics\n{res.mechanics}\n\n"
            f"📖 Narration\n{res.narration}"
        )
        await followup_message(inter.application_id, inter.token, formatted)

>>>>>>> 1b3c74e2
        # Log bot narration to transcript (non-blocking context open)
        async with session_scope() as s:
            campaign = await repos.get_or_create_campaign(s, guild_id)
            scene = await repos.ensure_scene(s, campaign.id, channel_id)
            await repos.write_transcript(s, campaign.id, scene.id, channel_id, "bot", res.narration, str(user_id), meta={"mechanics": res.mechanics})
    else:
        await followup_message(inter.application_id, inter.token, f"Unknown command: {name}", ephemeral=True)

def _subcommand(inter: Interaction) -> str | None:
    # options[0].name for SUB_COMMAND
    if inter.data and inter.data.options:
        first = inter.data.options[0]
        if first.get("type") == 1:
            return first.get("name")
    return None

def _option(inter: Interaction, name: str, default=None):
    # If you’re inside a SUB_COMMAND, options are nested one level deeper
    opts = inter.data.options or []
    if opts and isinstance(opts[0], dict) and opts[0].get("type") == 1:
        opts = opts[0].get("options", [])
    for opt in opts or []:
        if opt.get("name") == name:
            return opt.get("value", default)
    return default

def _infer_ids_from_interaction(inter):
    guild_id = int(inter.guild.id) if inter.guild else 0
    channel_id = int(inter.channel.id) if inter.channel else 0
    user = inter.member.user if inter.member and inter.member.user else None
    user_id = int(user.id) if user else 0
    username = user.username if user else "Unknown"
    return guild_id, channel_id, user_id, username

async def _resolve_context(inter: Interaction):
    guild_id = int(inter.guild.id) if inter.guild else 0
    channel_id = int(inter.channel.id) if inter.channel else 0
    user = inter.member.user if inter.member and inter.member.user else None
    user_id = int(user.id) if user else 0
    username = user.username if user else "Unknown"

    # Discord Interaction payloads carry these in different places depending on type.
    # For slash commands: guild_id & channel_id are in "guild_id"/"channel" fields (add to schemas if needed).
    # For simplicity here, we assume you extended Interaction to include guild_id/channel.id/user.id
    # If not, adapt based on your actual payload.

    # TODO: parse from raw JSON fields in your Interaction model if missing.

    async with session_scope() as s:
        campaign = await repos.get_or_create_campaign(s, guild_id, name="Default")
        player = await repos.get_or_create_player(s, user_id, username)
        scene = await repos.ensure_scene(s, campaign.id, channel_id)
        await repos.write_transcript(s, campaign.id, scene.id, channel_id, "player", "<user message>", str(user_id))
        return campaign, player, scene<|MERGE_RESOLUTION|>--- conflicted
+++ resolved
@@ -220,59 +220,6 @@
             await repos.write_transcript(s, campaign.id, scene.id, channel_id, "player", message, str(user_id))
             scene_id = scene.id
 
-<<<<<<< HEAD
-            # 2. Fetch recent history for context, only from this user
-            history = await repos.get_recent_transcripts(s, scene.id, limit=15, user_id=str(user_id))
-            
-            # 3. Format history for the LLM prompt
-            prompt_messages = []
-            for entry in history:
-                # Map our author types to LLM roles
-                role = "user" if entry.author == "player" else "assistant" if entry.author == "bot" else None
-                if role:
-                    prompt_messages.append({"role": role, "content": entry.content})
-            
-            # 4. Call the LLM to get a narrative response
-            log.info("Generating LLM response", scene_id=scene.id, history_len=len(prompt_messages))
-            llm_response = await llm_client.generate_response(prompt_messages)
-
-            if not llm_response:
-                # The LLM client already logs errors, just inform the user.
-                await followup_message(inter.application_id, inter.token, "The narrator is silent. (No response from LLM)", ephemeral=True)
-                return
-            
-            # 5. Send the LLM's response to the Discord channel, chunked if needed
-            max_chunk_size = 2000
-            formatted_response = f"> **{username}:** {message}\n**Response:** {llm_response}"
-            # Split into chunks, preserving formatting on first chunk
-            chunks = [formatted_response[i:i + max_chunk_size] for i in range(0, len(formatted_response), max_chunk_size)]
-
-            for i, chunk in enumerate(chunks):
-                prefix = f"**Part {i + 1}/{len(chunks)}:**\n" if len(chunks) > 1 else ""
-                await followup_message(inter.application_id, inter.token, prefix + chunk)
-
-            # 6. Write the LLM's response to the transcript to complete the loop
-            await repos.write_transcript(s, campaign.id, scene.id, channel_id, "bot", llm_response, str(user_id))
-    elif name == "narrate":
-        # Shadow-mode narrator using orchestrator (LLM JSON + rules). Behind llm feature flag.
-        if not settings.features_llm or not llm_client:
-            await followup_message(inter.application_id, inter.token, "❌ The LLM narrator is currently disabled.", ephemeral=True)
-            return
-
-        message = _option(inter, "message")
-        if not message:
-            await followup_message(inter.application_id, inter.token, "❌ You need to provide a message.", ephemeral=True)
-            return
-
-        guild_id, channel_id, user_id, username = _infer_ids_from_interaction(inter)
-
-        # Persist player's input first so it's part of the context facts builder
-        async with session_scope() as s:
-            campaign = await repos.get_or_create_campaign(s, guild_id)
-            scene = await repos.ensure_scene(s, campaign.id, channel_id)
-            await repos.write_transcript(s, campaign.id, scene.id, channel_id, "player", message, str(user_id))
-            scene_id = scene.id
-
         # Run the orchestrator (neutral sheet for now; extend to character sheets later)
         res = await run_orchestrator(scene_id=scene_id, player_msg=message, llm_client=llm_client)
 
@@ -288,23 +235,6 @@
         )
         await followup_message(inter.application_id, inter.token, formatted)
 
-=======
-        # Run the orchestrator (neutral sheet for now; extend to character sheets later)
-        res = await run_orchestrator(scene_id=scene_id, player_msg=message, llm_client=llm_client)
-
-        if res.rejected:
-            text = f"🛑 Proposal rejected: {res.reason or 'invalid'}"
-            await followup_message(inter.application_id, inter.token, text, ephemeral=True)
-            return
-
-        # Format mechanics + narration for Discord
-        formatted = (
-            f"🧪 Mechanics\n{res.mechanics}\n\n"
-            f"📖 Narration\n{res.narration}"
-        )
-        await followup_message(inter.application_id, inter.token, formatted)
-
->>>>>>> 1b3c74e2
         # Log bot narration to transcript (non-blocking context open)
         async with session_scope() as s:
             campaign = await repos.get_or_create_campaign(s, guild_id)
