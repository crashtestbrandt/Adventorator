# config.py

<<<<<<< HEAD
=======
from pydantic_settings import BaseSettings, SettingsConfigDict
from pydantic import Field, SecretStr
import tomllib
>>>>>>> 77d7ce32
from pathlib import Path
from typing import Any, Literal

import tomllib
from pydantic import Field
from pydantic_settings import BaseSettings, SettingsConfigDict


def _toml_settings_source() -> dict[str, Any]:
    """Load settings from config.toml with keys mapped to Settings fields.

    This source has LOWER priority than env/.env so those can override TOML.
    """
    cfg_path = Path("config.toml")
    if not cfg_path.exists():
        return {}
    with cfg_path.open("rb") as f:
        t = tomllib.load(f)
    out: dict[str, Any] = {
        "env": t.get("app", {}).get("env", "dev"),
        "features_llm": t.get("features", {}).get("llm", False),
        "features_llm_visible": t.get("features", {}).get("llm_visible", False),
        "features_rules": t.get("features", {}).get("rules", False),
        "features_combat": t.get("features", {}).get("combat", False),
        "response_timeout_seconds": t.get("discord", {}).get("response_timeout_seconds", 3),
        "llm_api_provider": t.get("llm", {}).get("api_provider", "ollama"),
        "llm_api_url": t.get("llm", {}).get("api_url"),
        "llm_model_name": t.get("llm", {}).get("model_name"),
        "llm_default_system_prompt": t.get("llm", {}).get("default_system_prompt"),
    }

    llm_cfg = t.get("llm", {}) or {}
    if "max_prompt_tokens" in llm_cfg and llm_cfg.get("max_prompt_tokens") is not None:
        out["llm_max_prompt_tokens"] = llm_cfg["max_prompt_tokens"]
    if "max_response_chars" in llm_cfg and llm_cfg.get("max_response_chars") is not None:
        out["llm_max_response_chars"] = llm_cfg["max_response_chars"]

    return out


class Settings(BaseSettings):
    env: str = Field(default="dev")
    database_url: str = Field(default="sqlite+aiosqlite:///./adventorator.sqlite3")
    # Provide a default to satisfy static type checkers; real value should come from env/TOML.
    discord_public_key: str = ""
    discord_bot_token: str | None = None
    features_llm: bool = False
    features_llm_visible: bool = False
    features_rules: bool = False
    features_combat: bool = False
    response_timeout_seconds: int = 3

    llm_api_provider: Literal["ollama", "openai"] = Field(
        default="ollama", description="The type of LLM API to use ('ollama' or 'openai')."
    )
    llm_api_url: str | None = None
    llm_api_key: SecretStr | None = Field(
        default=None, description="API key for OpenAI-compatible services."
    )
    llm_model_name: str = "llama3:8b"
    llm_default_system_prompt: str = "You are a helpful assistant."
    llm_max_prompt_tokens: int = 4096 # TODO: this setting seems arbitrarily set, and should probably be coordinated with LLM model max context length
    llm_max_response_chars: int = 8000 # TODO: this setting seems arbitrarily set, and should probably be coordinated with LLM model max context length

    model_config = SettingsConfigDict(
        env_prefix="",
        case_sensitive=False,
        env_file=".env",
        extra="ignore",
    )

    @classmethod
    def settings_customise_sources(
        cls,
        settings_cls,
        init_settings,
        env_settings,
        dotenv_settings,
        file_secret_settings,
    ):
        # Priority: explicit env vars > .env file > TOML file > init kwargs > file secrets
        return (
            env_settings,
            dotenv_settings,
            _toml_settings_source,
            init_settings,
            file_secret_settings,
        )


def load_settings() -> Settings:
    # Instantiate with no kwargs so env/.env can override TOML source
    return Settings()<|MERGE_RESOLUTION|>--- conflicted
+++ resolved
@@ -1,11 +1,8 @@
 # config.py
 
-<<<<<<< HEAD
-=======
 from pydantic_settings import BaseSettings, SettingsConfigDict
 from pydantic import Field, SecretStr
 import tomllib
->>>>>>> 77d7ce32
 from pathlib import Path
 from typing import Any, Literal
 
