# repos.py

from __future__ import annotations

import asyncio
import hashlib
import json
from datetime import datetime, timedelta, timezone

from sqlalchemy import select
from sqlalchemy.exc import IntegrityError, OperationalError
from sqlalchemy.ext.asyncio import AsyncSession

from Adventorator import models
from Adventorator.metrics import inc_counter
from Adventorator.schemas import CharacterSheet


async def get_or_create_campaign(
    s: AsyncSession, guild_id: int, name: str = "Default"
) -> models.Campaign:
    q = await s.execute(select(models.Campaign).where(models.Campaign.guild_id == guild_id))
    obj = q.scalar_one_or_none()
    if obj:
        return obj
    obj = models.Campaign(guild_id=guild_id, name=name)
    s.add(obj)
    await _flush_retry(s)
    return obj


async def get_or_create_player(
    s: AsyncSession, discord_user_id: int, display_name: str
) -> models.Player:
    q = await s.execute(
        select(models.Player).where(models.Player.discord_user_id == discord_user_id)
    )
    obj = q.scalar_one_or_none()
    if obj:
        return obj
    obj = models.Player(discord_user_id=discord_user_id, display_name=display_name)
    s.add(obj)
    await _flush_retry(s)
    return obj


async def upsert_character(
    s: AsyncSession, campaign_id: int, player_id: int | None, sheet: CharacterSheet
) -> models.Character:
    q = await s.execute(
        select(models.Character).where(
            models.Character.campaign_id == campaign_id,
            models.Character.name == sheet.name,
        )
    )
    obj = q.scalar_one_or_none()
    if obj:
        obj.sheet = sheet.model_dump(by_alias=True)
        await _flush_retry(s)
        return obj
    obj = models.Character(
        campaign_id=campaign_id,
        player_id=player_id,
        name=sheet.name,
        sheet=sheet.model_dump(by_alias=True),
    )
    s.add(obj)
    await _flush_retry(s)
    return obj


async def get_character(s: AsyncSession, campaign_id: int, name: str) -> models.Character | None:
    q = await s.execute(
        select(models.Character).where(
            models.Character.campaign_id == campaign_id,
            models.Character.name == name,
        )
    )
    return q.scalar_one_or_none()


async def get_character_by_id(
    s: AsyncSession, *, campaign_id: int, character_id: int
) -> models.Character | None:
    q = await s.execute(
        select(models.Character).where(
            models.Character.campaign_id == campaign_id,
            models.Character.id == character_id,
        )
    )
    return q.scalar_one_or_none()


async def normalize_actor_ref(
    s: AsyncSession, *, campaign_id: int, ident: str | int | None
) -> str | None:
    """Normalize actor identifier to a display string (character name when possible).

    - If ident is int-like, try to resolve character by id in the campaign.
    - If ident is a non-empty string, return as-is.
    - Otherwise, return None.
    """
    if ident is None:
        return None
    # Try int-like first
    char_id: int | None = None
    if isinstance(ident, int):
        char_id = ident
    elif isinstance(ident, str):
        try:
            char_id = int(ident)
        except Exception:
            # Not an int-like string; assume it's already a name/ref
            return ident if ident.strip() else None
    if char_id is not None:
        try:
            ch = await get_character_by_id(s, campaign_id=campaign_id, character_id=char_id)
            if ch is not None and getattr(ch, "name", None):
                return str(ch.name)
        except Exception:
            pass
        # Fallback to the numeric id string
        return str(char_id)
    return None


async def ensure_scene(s: AsyncSession, campaign_id: int, channel_id: int) -> models.Scene:
    q = await s.execute(select(models.Scene).where(models.Scene.channel_id == channel_id))
    sc = q.scalar_one_or_none()
    if sc:
        return sc
    sc = models.Scene(campaign_id=campaign_id, channel_id=channel_id)
    s.add(sc)
    await _flush_retry(s)
    return sc


async def list_character_names(s: AsyncSession, campaign_id: int) -> list[str]:
    """Return all character names in a campaign."""
    q = await s.execute(
        select(models.Character.name).where(models.Character.campaign_id == campaign_id)
    )
    return [row[0] for row in q.all()]


async def write_transcript(
    s: AsyncSession,
    campaign_id: int,
    scene_id: int | None,
    channel_id: int | None,
    author: str,
    content: str,
    author_ref: str | None = None,
    meta: dict | None = None,
    status: str | None = None,
) -> models.Transcript:
    t = models.Transcript(
        campaign_id=campaign_id,
        scene_id=scene_id,
        channel_id=channel_id,
        author=author,
        author_ref=author_ref,
        content=content,
        meta=meta or {},
        status=status or "complete",
    )
    s.add(t)
    await _flush_retry(s)
    return t


async def update_transcript_status(s: AsyncSession, transcript_id: int, status: str) -> None:
    q = await s.execute(select(models.Transcript).where(models.Transcript.id == transcript_id))
    t = q.scalar_one_or_none()
    if t:
        t.status = status
        await _flush_retry(s)


async def update_transcript_meta(
    s: AsyncSession, transcript_id: int, meta: dict | None = None
) -> None:
    q = await s.execute(select(models.Transcript).where(models.Transcript.id == transcript_id))
    t = q.scalar_one_or_none()
    if t:
        t.meta = meta or {}
        await _flush_retry(s)


async def _flush_retry(s: AsyncSession, attempts: int = 5, delay: float = 0.2) -> None:
    """Retry session.flush() on transient SQLite 'database is locked' errors.

    Exponential backoff: delay * 2^i between attempts.
    """
    for i in range(attempts):
        try:
            await s.flush()
            return
        except OperationalError as e:  # pragma: no cover - timing dependent
            msg = str(e).lower()
            if "database is locked" in msg or "database is busy" in msg:
                if i == attempts - 1:
                    raise
                await asyncio.sleep(delay * (2 ** i))
                continue
            raise


async def get_recent_transcripts(
    s: AsyncSession, scene_id: int, limit: int = 15, user_id: str | None = None
) -> list[models.Transcript]:
    """
    Fetches the most recent transcript entries for a given scene, optionally
    filtered by user_id, in chronological order.
    """
    stmt = select(models.Transcript).where(models.Transcript.scene_id == scene_id)
    if user_id is not None:
        stmt = stmt.where(models.Transcript.author_ref == user_id)
    stmt = stmt.order_by(models.Transcript.created_at.desc()).limit(limit)
    q = await s.execute(stmt)
    results = list(q.scalars().all())
    # chronological order (oldest -> newest)
    return list(results[::-1])


async def healthcheck(s: AsyncSession) -> None:
    """Lightweight DB check to confirm connectivity and basic query works."""
    await s.execute(select(models.Campaign).limit(1))


# -----------------------------
# Pending Actions (Phase 8)
# -----------------------------


async def create_pending_action(
    s: AsyncSession,
    *,
    campaign_id: int,
    scene_id: int,
    channel_id: int,
    user_id: str,
    request_id: str,
    chain: dict,
    mechanics: str,
    narration: str,
    player_tx_id: int | None,
    bot_tx_id: int | None,
    ttl_seconds: int | None = 300,
) -> models.PendingAction:
    expires_at = None
    if ttl_seconds and ttl_seconds > 0:
        expires_at = datetime.now(timezone.utc) + timedelta(seconds=ttl_seconds)
    # Compute a normalized dedup hash from the chain JSON
    try:
        normalized = json.dumps(chain, sort_keys=True, separators=(",", ":"))
        dedup_hash = hashlib.sha256(normalized.encode("utf-8")).hexdigest()
    except Exception:
        dedup_hash = None
    # Idempotency: if a pending with same (scene_id, user_id, dedup_hash)
    # exists, return it
    if dedup_hash:
        stmt = (
            select(models.PendingAction)
            .where(
                models.PendingAction.scene_id == scene_id,
                models.PendingAction.user_id == user_id,
                models.PendingAction.dedup_hash == dedup_hash,
                models.PendingAction.status == "pending",
            )
            .order_by(models.PendingAction.created_at.desc())
            .limit(1)
        )
        q = await s.execute(stmt)
        existing = q.scalar_one_or_none()
        if existing:
            inc_counter("pending.create.duplicate")
            inc_counter("pending.created")
            return existing
    pa = models.PendingAction(
        campaign_id=campaign_id,
        scene_id=scene_id,
        channel_id=channel_id,
        user_id=user_id,
        request_id=request_id,
        chain=chain,
        mechanics=mechanics,
        narration=narration,
        player_tx_id=player_tx_id,
        bot_tx_id=bot_tx_id,
        status="pending",
        expires_at=expires_at,
        dedup_hash=dedup_hash,
    )
    s.add(pa)
    try:
        await _flush_retry(s)
    except IntegrityError:
        # Likely unique (scene_id, user_id, dedup_hash) conflict; fetch existing
        await s.rollback()
        if dedup_hash:
            q = await s.execute(
                select(models.PendingAction)
                .where(
                    models.PendingAction.scene_id == scene_id,
                    models.PendingAction.user_id == user_id,
                    models.PendingAction.dedup_hash == dedup_hash,
                    models.PendingAction.status == "pending",
                )
                .order_by(models.PendingAction.created_at.desc())
                .limit(1)
            )
            existing = q.scalar_one_or_none()
            if existing:
                inc_counter("pending.create.duplicate")
                inc_counter("pending.created")
                return existing
        # If no dedup hash or not found, re-raise
        raise
    inc_counter("pending.create")
    inc_counter("pending.created")
    return pa


async def get_latest_pending_for_user(
    s: AsyncSession, *, scene_id: int, user_id: str
) -> models.PendingAction | None:
    stmt = (
        select(models.PendingAction)
        .where(
            models.PendingAction.scene_id == scene_id,
            models.PendingAction.user_id == user_id,
            models.PendingAction.status == "pending",
        )
        .order_by(models.PendingAction.created_at.desc())
        .limit(1)
    )
    q = await s.execute(stmt)
    pa = q.scalar_one_or_none()
    if pa is not None:
        inc_counter("pending.fetch.latest")
    return pa


async def mark_pending_action_status(
    s: AsyncSession, pending_id: int, status: str
) -> None:
    q = await s.execute(
        select(models.PendingAction).where(models.PendingAction.id == pending_id)
    )
    pa = q.scalar_one_or_none()
    if pa:
        pa.status = status
        await _flush_retry(s)
    inc_counter(f"pending.status.{status}")
    # Aliases for plan parity
    if status == "confirmed":
        inc_counter("pending.confirmed")
    if status == "canceled":
        inc_counter("pending.canceled")


async def expire_stale_pending_actions(s: AsyncSession) -> int:
    """Mark expired pending actions as 'expired'. Returns count marked.

    This is a best-effort helper; a periodic task/CLI can call it.
    """
    from datetime import datetime, timezone
    # SQLite lacks server-side now(); do expiration in Python on fetched rows
    stmt = select(models.PendingAction).where(
        models.PendingAction.status == "pending"
    )
    q = await s.execute(stmt)
    count = 0
    now = datetime.now(timezone.utc)
    for pa in q.scalars().all():
        if pa.expires_at is not None and pa.expires_at <= now:
            pa.status = "expired"
            count += 1
    if count:
        await _flush_retry(s)
        inc_counter("pending.expired", count)
<<<<<<< HEAD
    return count


# -----------------------------
# Events (Phase 9)
# -----------------------------


async def append_event(
    s: AsyncSession,
    *,
    scene_id: int,
    actor_id: str | None,
    type: str,
    payload: dict,
    request_id: str | None = None,
) -> models.Event:
    """Append an event to the ledger. Always insert-only.

    Emits metrics events.append.ok/error and returns the created Event.
    """
    # Normalize actor reference to a display string (prefer character name when possible)
    actor_norm: str | None = actor_id
    try:
        # Resolve campaign_id from scene for normalization context
        q = await s.execute(select(models.Scene).where(models.Scene.id == scene_id))
        sc = q.scalar_one_or_none()
        if sc is not None and getattr(sc, "campaign_id", None) is not None:
            actor_norm = await normalize_actor_ref(
                s, campaign_id=int(sc.campaign_id), ident=actor_id
            )
    except Exception:
        # Best-effort only; fall back to provided actor_id on any error
        actor_norm = actor_id

    ev = models.Event(
        scene_id=scene_id,
        actor_id=actor_norm,
        type=type,
        payload=payload,
        request_id=request_id,
    )
    s.add(ev)
    await _flush_retry(s)
    inc_counter("events.append.ok")
    return ev


async def list_events(
    s: AsyncSession, *, scene_id: int, since_id: int | None = None, limit: int = 500
) -> list[models.Event]:
    stmt = select(models.Event).where(models.Event.scene_id == scene_id)
    if since_id is not None:
        stmt = stmt.where(models.Event.id > since_id)
    stmt = stmt.order_by(models.Event.id.asc()).limit(limit)
    q = await s.execute(stmt)
    return list(q.scalars().all())


def fold_hp_view(events: list[models.Event]) -> dict[str, int]:
    """Very small example fold: derive HP deltas per actor.

    Convention: event.type == "apply_damage" with payload {"target": actor_id, "amount": int}
    returns a dict of actor_id -> net HP change (negative numbers for damage).
    """
    hp: dict[str, int] = {}
    for ev in events:
        if ev.type == "apply_damage":
            target = str(ev.payload.get("target"))
            amt = int(ev.payload.get("amount", 0))
            if target:
                hp[target] = hp.get(target, 0) - amt
        elif ev.type == "heal":
            target = str(ev.payload.get("target"))
            amt = int(ev.payload.get("amount", 0))
            if target:
                hp[target] = hp.get(target, 0) + amt
    return hp


def fold_conditions_view(events: list[models.Event]) -> dict[str, dict[str, dict[str, int | None]]]:
    """Fold conditions per target: {target: {condition: {"stacks": int, "duration": int|None}}}.

    Supported events:
    - condition.applied {target, condition, duration?}
    - condition.removed {target, condition}
    - heal/apply_damage do not affect conditions.
    Duration semantics are simple:
    last write wins; stacks increment on applied,
    decrement on removed.
    """
    out: dict[str, dict[str, dict[str, int | None]]] = {}
    for ev in events:
        et = ev.type
        if et == "condition.applied":
            target = str(ev.payload.get("target"))
            cond = str(ev.payload.get("condition"))
            dur = ev.payload.get("duration")
            try:
                dur_i = int(dur) if dur is not None else None
            except Exception:
                dur_i = None
            if not target or not cond:
                continue
            tgt = out.setdefault(target, {})
            slot = tgt.setdefault(cond, {"stacks": 0, "duration": None})
            prev = slot.get("stacks")
            prev_int = prev if isinstance(prev, int) else 0
            slot["stacks"] = prev_int + 1
            slot["duration"] = dur_i if dur_i is not None else slot.get("duration", None)
        elif et == "condition.removed":
            target = str(ev.payload.get("target"))
            cond = str(ev.payload.get("condition"))
            if not target or not cond:
                continue
            tgt = out.setdefault(target, {})
            slot = tgt.setdefault(cond, {"stacks": 0, "duration": None})
            prev = slot.get("stacks")
            prev_int = prev if isinstance(prev, int) else 0
            slot["stacks"] = max(0, prev_int - 1)
            # Do not change duration on removal; stacks reaching 0 indicates inactive
        elif et == "condition.cleared":
            target = str(ev.payload.get("target"))
            cond = str(ev.payload.get("condition"))
            if not target or not cond:
                continue
            tgt = out.setdefault(target, {})
            slot = tgt.setdefault(cond, {"stacks": 0, "duration": None})
            slot["stacks"] = 0
            slot["duration"] = None
    return out


def fold_initiative_view(events: list[models.Event]) -> list[tuple[str, int]]:
    """Fold a simple initiative order from events.

    Supported events:
    - initiative.set {order: [{"id": str, "init": int}, ...]}
    - initiative.update {id, init}
    - initiative.remove {id}
    Returns a stable sorted list by descending init then id.
    """
    order: dict[str, int] = {}
    for ev in events:
        if ev.type == "initiative.set":
            try:
                arr = ev.payload.get("order") or []
                if isinstance(arr, list):
                    order.clear()
                    for ent in arr:
                        cid = str((ent or {}).get("id", ""))
                        raw_init = (ent or {}).get("init", 0)
                        if isinstance(raw_init, int):
                            init = raw_init
                        elif isinstance(raw_init, str):
                            try:
                                init = int(raw_init)
                            except Exception:
                                init = 0
                        else:
                            init = 0
                        if cid:
                            order[cid] = init
            except Exception:
                continue
        elif ev.type == "initiative.update":
            cid = str(ev.payload.get("id", ""))
            if cid:
                raw_init2 = ev.payload.get("init", 0)
                if isinstance(raw_init2, int):
                    order[cid] = raw_init2
                elif isinstance(raw_init2, str):
                    try:
                        order[cid] = int(raw_init2)
                    except Exception:
                        order[cid] = 0
                else:
                    order[cid] = 0
        elif ev.type == "initiative.remove":
            cid = str(ev.payload.get("id", ""))
            if cid and cid in order:
                try:
                    del order[cid]
                except KeyError:
                    pass
    # sort by descending init then id for stability
    return sorted(order.items(), key=lambda kv: (-kv[1], kv[0]))
=======
    return count
>>>>>>> 38d34fde
<|MERGE_RESOLUTION|>--- conflicted
+++ resolved
@@ -380,7 +380,6 @@
     if count:
         await _flush_retry(s)
         inc_counter("pending.expired", count)
-<<<<<<< HEAD
     return count
 
 
@@ -567,7 +566,4 @@
                 except KeyError:
                     pass
     # sort by descending init then id for stability
-    return sorted(order.items(), key=lambda kv: (-kv[1], kv[0]))
-=======
-    return count
->>>>>>> 38d34fde
+    return sorted(order.items(), key=lambda kv: (-kv[1], kv[0]))